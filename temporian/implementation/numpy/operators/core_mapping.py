from temporian.implementation.numpy.operators.assign import (
    AssignNumpyImplementation,
)
from temporian.implementation.numpy.operators.arithmetic import (
    ArithmeticNumpyImplementation,
)
from temporian.implementation.numpy.operators.lag import LagNumpyImplementation
from temporian.implementation.numpy.operators.simple_moving_average import (
    SimpleMovingAverageNumpyImplementation as SmaImp,
)
from temporian.core.operators.simple_moving_average import (
    SimpleMovingAverage as SmaDef,
)
<<<<<<< HEAD
from temporian.implementation.numpy.operators.propagate import (
    PropagateNumpyImplementation as PropagateImp,
)
from temporian.core.operators.propagate import (
    Propagate as PropagateDef,
=======
from temporian.implementation.numpy.operators.select import (
    SelectNumpyImplementation,
>>>>>>> 01580607
)

# TODO: Use a registration mechanism instead.
# TODO: Make sure the implementation key is defined only one (in the operator
# definition).
OPERATOR_IMPLEMENTATIONS = {
    "SELECT": SelectNumpyImplementation,
    "ASSIGN": AssignNumpyImplementation,
    "ARITHMETIC": ArithmeticNumpyImplementation,
    "LAG": LagNumpyImplementation,
    SmaDef.operator_key(): SmaImp,  # Simple moving average
    PropagateDef.operator_key(): PropagateImp,
}<|MERGE_RESOLUTION|>--- conflicted
+++ resolved
@@ -11,16 +11,13 @@
 from temporian.core.operators.simple_moving_average import (
     SimpleMovingAverage as SmaDef,
 )
-<<<<<<< HEAD
 from temporian.implementation.numpy.operators.propagate import (
     PropagateNumpyImplementation as PropagateImp,
 )
 from temporian.core.operators.propagate import (
     Propagate as PropagateDef,
-=======
 from temporian.implementation.numpy.operators.select import (
     SelectNumpyImplementation,
->>>>>>> 01580607
 )
 
 # TODO: Use a registration mechanism instead.
