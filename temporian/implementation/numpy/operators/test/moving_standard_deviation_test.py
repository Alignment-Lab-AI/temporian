--- conflicted
+++ resolved
@@ -1,276 +1,270 @@
-# Copyright 2021 Google LLC.
-#
-# Licensed under the Apache License, Version 2.0 (the "License");
-# you may not use this file except in compliance with the License.
-# You may obtain a copy of the License at
-#
-#     https://www.apache.org/licenses/LICENSE-2.0
-#
-# Unless required by applicable law or agreed to in writing, software
-# distributed under the License is distributed on an "AS IS" BASIS,
-# WITHOUT WARRANTIES OR CONDITIONS OF ANY KIND, either express or implied.
-# See the License for the specific language governing permissions and
-# limitations under the License.
-
-import math
-
-from absl.testing import absltest
-import numpy as np
-from numpy.testing import assert_almost_equal
-import pandas as pd
-
-from temporian.core.operators.window.moving_standard_deviation import (
-    MovingStandardDeviationOperator,
-)
-from temporian.implementation.numpy.operators.window.moving_standard_deviation import (
-    MovingStandardDeviationNumpyImplementation,
-    operators_cc,
-)
-<<<<<<< HEAD
-from temporian.implementation.numpy.data.event import NumpyEvent
-from temporian.core.data import event as event_lib
-import math
-from numpy.testing import assert_almost_equal
-=======
-from temporian.implementation.numpy.data.event_set import EventSet
-from temporian.core.data import node as node_lib
-from temporian.implementation.numpy_cc.operators import window as window_cc
->>>>>>> e210c17b
-
-
-def _f64(l):
-    return np.array(l, np.float64)
-
-
-def _f32(l):
-    return np.array(l, np.float32)
-
-
-nan = math.nan
-
-
-class MovingStandardDeviationOperatorTest(absltest.TestCase):
-    def test_cc_wo_sampling(self):
-        assert_almost_equal(
-            operators_cc.moving_standard_deviation(
-                _f64([1, 2, 3, 5, 20]),
-                _f32([10, nan, 12, 13, 14]),
-                5.0,
-            ),
-            _f32([0.0, 0.0, 1.0, 1.247219, 0.0]),
-        )
-
-    def test_flat(self):
-        """A simple event set."""
-
-        input_data = EventSet.from_dataframe(
-            pd.DataFrame(
-                [
-                    [10.0, 20.0, 1],
-                    [11.0, 21.0, 2],
-                    [12.0, 22.0, 3],
-                    [13.0, 23.0, 5],
-                    [14.0, 24.0, 20],
-                ],
-                columns=["a", "b", "timestamp"],
-            )
-        )
-
-        op = MovingStandardDeviationOperator(
-            input=input_data.node(),
-            window_length=5.0,
-            sampling=None,
-        )
-        self.assertEqual(op.list_matching_io_samplings(), [("input", "output")])
-        instance = MovingStandardDeviationNumpyImplementation(op)
-
-        output = instance(input=input_data)
-
-        expected_output = EventSet.from_dataframe(
-            pd.DataFrame(
-                [
-                    [0, 0, 1],
-                    [0.5, 0.5, 2],
-                    [math.sqrt(2 / 3), math.sqrt(2 / 3), 3],
-                    [math.sqrt(1.25), math.sqrt(1.25), 5],
-                    [0, 0, 20],
-                ],
-                columns=["a", "b", "timestamp"],
-            )
-        )
-
-        self.assertEqual(repr(output), repr({"output": expected_output}))
-
-    def test_with_index(self):
-        """Indexed event sets."""
-
-        input_data = EventSet.from_dataframe(
-            pd.DataFrame(
-                [
-                    ["X1", "Y1", 10.0, 1],
-                    ["X1", "Y1", 11.0, 2],
-                    ["X1", "Y1", 12.0, 3],
-                    ["X2", "Y1", 13.0, 1.1],
-                    ["X2", "Y1", 14.0, 2.1],
-                    ["X2", "Y1", 15.0, 3.1],
-                    ["X2", "Y2", 16.0, 1.2],
-                    ["X2", "Y2", 17.0, 2.2],
-                    ["X2", "Y2", 18.0, 3.2],
-                ],
-                columns=["x", "y", "a", "timestamp"],
-            ),
-            index_names=["x", "y"],
-        )
-
-        op = MovingStandardDeviationOperator(
-            input=input_data.node(),
-            window_length=5.0,
-            sampling=None,
-        )
-        self.assertEqual(op.list_matching_io_samplings(), [("input", "output")])
-        instance = MovingStandardDeviationNumpyImplementation(op)
-
-        output = instance(input=input_data)
-
-        expected_output = EventSet.from_dataframe(
-            pd.DataFrame(
-                [
-                    ["X1", "Y1", 0, 1],
-                    ["X1", "Y1", 0.5, 2],
-                    ["X1", "Y1", math.sqrt(2 / 3), 3],
-                    ["X2", "Y1", 0, 1.1],
-                    ["X2", "Y1", 0.5, 2.1],
-                    ["X2", "Y1", math.sqrt(2 / 3), 3.1],
-                    ["X2", "Y2", 0, 1.2],
-                    ["X2", "Y2", 0.5, 2.2],
-                    ["X2", "Y2", math.sqrt(2 / 3), 3.2],
-                ],
-                columns=["x", "y", "a", "timestamp"],
-            ),
-            index_names=["x", "y"],
-        )
-
-        self.assertEqual(repr(output), repr({"output": expected_output}))
-
-    def test_with_sampling(self):
-        """Event sets with user provided sampling."""
-
-        input_data = EventSet.from_dataframe(
-            pd.DataFrame(
-                [
-                    [10.0, 1],
-                    [11.0, 2],
-                    [12.0, 3],
-                    [13.0, 5],
-                    [14.0, 6],
-                ],
-                columns=["a", "timestamp"],
-            )
-        )
-
-        op = MovingStandardDeviationOperator(
-            input=input_data.node(),
-            window_length=3.1,
-            sampling=node_lib.input_node([]),
-        )
-        self.assertEqual(
-            op.list_matching_io_samplings(), [("sampling", "output")]
-        )
-        instance = MovingStandardDeviationNumpyImplementation(op)
-
-        sampling_data = EventSet.from_dataframe(
-            pd.DataFrame(
-                [
-                    [-1.0],
-                    [1.0],
-                    [1.1],
-                    [3.0],
-                    [3.5],
-                    [6.0],
-                    [10.0],
-                ],
-                columns=["timestamp"],
-            )
-        )
-
-        output = instance(input=input_data, sampling=sampling_data)
-
-        expected_output = EventSet.from_dataframe(
-            pd.DataFrame(
-                [
-                    [math.nan, -1.0],
-                    [0, 1.0],
-                    [0, 1.1],
-                    [math.sqrt(2 / 3), 3.0],
-                    [math.sqrt(2 / 3), 3.5],
-                    [math.sqrt(2 / 3), 6.0],
-                    [math.nan, 10.0],
-                ],
-                columns=["a", "timestamp"],
-            )
-        )
-
-        self.assertEqual(repr(output), repr({"output": expected_output}))
-
-    def test_with_nan(self):
-        """The input features contains nan values."""
-
-        input_data = EventSet.from_dataframe(
-            pd.DataFrame(
-                [
-                    [math.nan, 1],
-                    [11.0, 2],
-                    [math.nan, 3],
-                    [13.0, 5],
-                    [14.0, 6],
-                ],
-                columns=["a", "timestamp"],
-            )
-        )
-
-        op = MovingStandardDeviationOperator(
-            input=input_data.node(),
-            window_length=1.1,
-            sampling=node_lib.input_node([]),
-        )
-        instance = MovingStandardDeviationNumpyImplementation(op)
-
-        sampling_data = EventSet.from_dataframe(
-            pd.DataFrame(
-                [
-                    [1],
-                    [2],
-                    [2.5],
-                    [3],
-                    [3.5],
-                    [4],
-                    [5],
-                    [6],
-                ],
-                columns=["timestamp"],
-            )
-        )
-
-        output = instance(input=input_data, sampling=sampling_data)
-
-        expected_output = EventSet.from_dataframe(
-            pd.DataFrame(
-                [
-                    [math.nan, 1],
-                    [0, 2],
-                    [0, 2.5],
-                    [0, 3],
-                    [math.nan, 3.5],
-                    [math.nan, 4],
-                    [0, 5],
-                    [0.5, 6],
-                ],
-                columns=["a", "timestamp"],
-            )
-        )
-
-        self.assertEqual(repr(output), repr({"output": expected_output}))
-
-
-if __name__ == "__main__":
-    absltest.main()
+# Copyright 2021 Google LLC.
+#
+# Licensed under the Apache License, Version 2.0 (the "License");
+# you may not use this file except in compliance with the License.
+# You may obtain a copy of the License at
+#
+#     https://www.apache.org/licenses/LICENSE-2.0
+#
+# Unless required by applicable law or agreed to in writing, software
+# distributed under the License is distributed on an "AS IS" BASIS,
+# WITHOUT WARRANTIES OR CONDITIONS OF ANY KIND, either express or implied.
+# See the License for the specific language governing permissions and
+# limitations under the License.
+
+import math
+
+from absl.testing import absltest
+import numpy as np
+from numpy.testing import assert_almost_equal
+import pandas as pd
+
+from temporian.core.operators.window.moving_standard_deviation import (
+    MovingStandardDeviationOperator,
+)
+from temporian.implementation.numpy.operators.window.moving_standard_deviation import (
+    MovingStandardDeviationNumpyImplementation,
+    operators_cc,
+)
+from temporian.implementation.numpy.data.event_set import EventSet
+from temporian.core.data import node as node_lib
+import math
+from numpy.testing import assert_almost_equal
+
+
+def _f64(l):
+    return np.array(l, np.float64)
+
+
+def _f32(l):
+    return np.array(l, np.float32)
+
+
+nan = math.nan
+
+
+class MovingStandardDeviationOperatorTest(absltest.TestCase):
+    def test_cc_wo_sampling(self):
+        assert_almost_equal(
+            operators_cc.moving_standard_deviation(
+                _f64([1, 2, 3, 5, 20]),
+                _f32([10, nan, 12, 13, 14]),
+                5.0,
+            ),
+            _f32([0.0, 0.0, 1.0, 1.247219, 0.0]),
+        )
+
+    def test_flat(self):
+        """A simple event set."""
+
+        input_data = EventSet.from_dataframe(
+            pd.DataFrame(
+                [
+                    [10.0, 20.0, 1],
+                    [11.0, 21.0, 2],
+                    [12.0, 22.0, 3],
+                    [13.0, 23.0, 5],
+                    [14.0, 24.0, 20],
+                ],
+                columns=["a", "b", "timestamp"],
+            )
+        )
+
+        op = MovingStandardDeviationOperator(
+            input=input_data.node(),
+            window_length=5.0,
+            sampling=None,
+        )
+        self.assertEqual(op.list_matching_io_samplings(), [("input", "output")])
+        instance = MovingStandardDeviationNumpyImplementation(op)
+
+        output = instance(input=input_data)
+
+        expected_output = EventSet.from_dataframe(
+            pd.DataFrame(
+                [
+                    [0, 0, 1],
+                    [0.5, 0.5, 2],
+                    [math.sqrt(2 / 3), math.sqrt(2 / 3), 3],
+                    [math.sqrt(1.25), math.sqrt(1.25), 5],
+                    [0, 0, 20],
+                ],
+                columns=["a", "b", "timestamp"],
+            )
+        )
+
+        self.assertEqual(repr(output), repr({"output": expected_output}))
+
+    def test_with_index(self):
+        """Indexed event sets."""
+
+        input_data = EventSet.from_dataframe(
+            pd.DataFrame(
+                [
+                    ["X1", "Y1", 10.0, 1],
+                    ["X1", "Y1", 11.0, 2],
+                    ["X1", "Y1", 12.0, 3],
+                    ["X2", "Y1", 13.0, 1.1],
+                    ["X2", "Y1", 14.0, 2.1],
+                    ["X2", "Y1", 15.0, 3.1],
+                    ["X2", "Y2", 16.0, 1.2],
+                    ["X2", "Y2", 17.0, 2.2],
+                    ["X2", "Y2", 18.0, 3.2],
+                ],
+                columns=["x", "y", "a", "timestamp"],
+            ),
+            index_names=["x", "y"],
+        )
+
+        op = MovingStandardDeviationOperator(
+            input=input_data.node(),
+            window_length=5.0,
+            sampling=None,
+        )
+        self.assertEqual(op.list_matching_io_samplings(), [("input", "output")])
+        instance = MovingStandardDeviationNumpyImplementation(op)
+
+        output = instance(input=input_data)
+
+        expected_output = EventSet.from_dataframe(
+            pd.DataFrame(
+                [
+                    ["X1", "Y1", 0, 1],
+                    ["X1", "Y1", 0.5, 2],
+                    ["X1", "Y1", math.sqrt(2 / 3), 3],
+                    ["X2", "Y1", 0, 1.1],
+                    ["X2", "Y1", 0.5, 2.1],
+                    ["X2", "Y1", math.sqrt(2 / 3), 3.1],
+                    ["X2", "Y2", 0, 1.2],
+                    ["X2", "Y2", 0.5, 2.2],
+                    ["X2", "Y2", math.sqrt(2 / 3), 3.2],
+                ],
+                columns=["x", "y", "a", "timestamp"],
+            ),
+            index_names=["x", "y"],
+        )
+
+        self.assertEqual(repr(output), repr({"output": expected_output}))
+
+    def test_with_sampling(self):
+        """Event sets with user provided sampling."""
+
+        input_data = EventSet.from_dataframe(
+            pd.DataFrame(
+                [
+                    [10.0, 1],
+                    [11.0, 2],
+                    [12.0, 3],
+                    [13.0, 5],
+                    [14.0, 6],
+                ],
+                columns=["a", "timestamp"],
+            )
+        )
+
+        op = MovingStandardDeviationOperator(
+            input=input_data.node(),
+            window_length=3.1,
+            sampling=node_lib.input_node([]),
+        )
+        self.assertEqual(
+            op.list_matching_io_samplings(), [("sampling", "output")]
+        )
+        instance = MovingStandardDeviationNumpyImplementation(op)
+
+        sampling_data = EventSet.from_dataframe(
+            pd.DataFrame(
+                [
+                    [-1.0],
+                    [1.0],
+                    [1.1],
+                    [3.0],
+                    [3.5],
+                    [6.0],
+                    [10.0],
+                ],
+                columns=["timestamp"],
+            )
+        )
+
+        output = instance(input=input_data, sampling=sampling_data)
+
+        expected_output = EventSet.from_dataframe(
+            pd.DataFrame(
+                [
+                    [math.nan, -1.0],
+                    [0, 1.0],
+                    [0, 1.1],
+                    [math.sqrt(2 / 3), 3.0],
+                    [math.sqrt(2 / 3), 3.5],
+                    [math.sqrt(2 / 3), 6.0],
+                    [math.nan, 10.0],
+                ],
+                columns=["a", "timestamp"],
+            )
+        )
+
+        self.assertEqual(repr(output), repr({"output": expected_output}))
+
+    def test_with_nan(self):
+        """The input features contains nan values."""
+
+        input_data = EventSet.from_dataframe(
+            pd.DataFrame(
+                [
+                    [math.nan, 1],
+                    [11.0, 2],
+                    [math.nan, 3],
+                    [13.0, 5],
+                    [14.0, 6],
+                ],
+                columns=["a", "timestamp"],
+            )
+        )
+
+        op = MovingStandardDeviationOperator(
+            input=input_data.node(),
+            window_length=1.1,
+            sampling=node_lib.input_node([]),
+        )
+        instance = MovingStandardDeviationNumpyImplementation(op)
+
+        sampling_data = EventSet.from_dataframe(
+            pd.DataFrame(
+                [
+                    [1],
+                    [2],
+                    [2.5],
+                    [3],
+                    [3.5],
+                    [4],
+                    [5],
+                    [6],
+                ],
+                columns=["timestamp"],
+            )
+        )
+
+        output = instance(input=input_data, sampling=sampling_data)
+
+        expected_output = EventSet.from_dataframe(
+            pd.DataFrame(
+                [
+                    [math.nan, 1],
+                    [0, 2],
+                    [0, 2.5],
+                    [0, 3],
+                    [math.nan, 3.5],
+                    [math.nan, 4],
+                    [0, 5],
+                    [0.5, 6],
+                ],
+                columns=["a", "timestamp"],
+            )
+        )
+
+        self.assertEqual(repr(output), repr({"output": expected_output}))
+
+
+if __name__ == "__main__":
+    absltest.main()