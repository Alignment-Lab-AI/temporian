--- conflicted
+++ resolved
@@ -29,17 +29,10 @@
 
     Args:
         path: Path to the file.
-<<<<<<< HEAD
         timestamps: Name of the column to be used as timestamps for the
-            event set.
-        indexes: Names of the columns to be used as indexes for the event set.
-            If None, a flat event set will be created.
-=======
-        timestamp_column: Name of the column to be used as timestamps for the
             EventSet.
-        index_names: Names of the columns to be used as index for the EventSet.
+        indexes: Names of the columns to be used as indexes for the EventSet.
             If None, a flat EventSet will be created.
->>>>>>> e4d58c25
         sep: Separator to use.
 
     Returns:
