# Copyright 2021 Google LLC.
#
# Licensed under the Apache License, Version 2.0 (the "License");
# you may not use this file except in compliance with the License.
# You may obtain a copy of the License at
#
#     https://www.apache.org/licenses/LICENSE-2.0
#
# Unless required by applicable law or agreed to in writing, software
# distributed under the License is distributed on an "AS IS" BASIS,
# WITHOUT WARRANTIES OR CONDITIONS OF ANY KIND, either express or implied.
# See the License for the specific language governing permissions and
# limitations under the License.

"""Evaluator module."""

import pathlib
from typing import Any, Dict, List, Set, Union
from collections import defaultdict
from enum import Enum

from temporian.core import backends
from temporian.core.data.event import Event
from temporian.core.operators import base
from temporian.implementation.numpy.data import event as numpy_event
from temporian.core import processor as processor_lib

AvailableBackends = Any
<<<<<<< HEAD
Data = Dict[Event, Union[str, pathlib.Path, pandas_event.PandasEvent]]
Query = Union[Event, List[Event], Dict[str, Event]]


class _EQueryType(Enum):
    """Supports format of queries.

    Matches "Query" defined above.
    """

    VALUE = 1
    LIST = 2
    DICT = 3
=======
Data = Dict[Event, Union[str, pathlib.Path, numpy_event.NumpyEvent]]
Query = Union[Event, List[Event], Set[Event]]
>>>>>>> 5bdfdff4


def evaluate(
    query: Query,
    input_data: Data,
    backend: AvailableBackends = "numpy",
) -> Dict[Event, Any]:
    """Evaluates a query on data.

    Args:
        query: Events to compute. Support event, dict and list of events.
        input_data: Dictionary of event and event values to use for the
          computation.
        backend: Type of backend to use.

    Returns:
        An object with the same structure as "event" containing the results. For
        instance, if "event" is a dictionary of events, the returned object
        will be a dictionary of event results. If "event" is a list of events,
        the returned value will be a list of event values with the same order.
    """

    # Normalize the user query into a list query events.
    normalized_query: List[Event] = {}

    if isinstance(query, Event):
        # The query is a single value
        normalized_query = [query]
        query_type = _EQueryType.VALUE

    elif isinstance(query, list):
        # The query is a list
        normalized_query = query
        query_type = _EQueryType.LIST

    elif isinstance(query, dict):
        # The query is a dictionary
        normalized_query = list(query.values())
        query_type = _EQueryType.DICT

    else:
        # TODO: improve error message
        raise TypeError(
            f"schedule_graph query argument must be one of {Query}. Received"
            f" {type(query)}."
        )

    # Select execution backend
    selected_backend = backends.BACKENDS[backend]
    event = selected_backend["event"]
    evaluate_schedule_fn = selected_backend["evaluate_schedule_fn"]

    read_csv_fn = selected_backend["read_csv_fn"]

    # Schedule execution
    input_events = list(input_data.keys())
    schedule = build_schedule(inputs=input_events, outputs=normalized_query)

    # Materialize input data.
    # TODO: separate this logic
    # TODO: Make it possible to support other IO systems.
    materialized_input_data = {
        input_event: (
            input_event_spec
            if isinstance(input_event_spec, event)
            else read_csv_fn(input_event_spec, input_event.sampling())
        )
        for input_event, input_event_spec in input_data.items()
    }

    # Evaluate schedule
    #
    # Note: "outputs" is a dictionary of event (including the query events) to
    # event data.
    outputs = evaluate_schedule_fn(materialized_input_data, schedule)

    # Convert the result "outputs" into the same format as the query.
    if query_type == _EQueryType.DICT:
        return {
            query_key: outputs[query_evt]
            for query_key, query_evt in query.items()
        }

    elif query_type == _EQueryType.LIST:
        return [outputs[k] for k in query]

    elif query_type == _EQueryType.VALUE:
        return outputs[query]

    else:
        raise ValueError("Internal error")  # DO NOT SUBMIT: Correct exception


def build_schedule(
    inputs: List[Event], outputs: List[Event]
) -> List[base.Operator]:
    """Calculates which operators need to be executed in which order to
    compute a set of output events given a set of input events.

    This implementation is based on Kahn's algorithm.

    Args:
        inputs: Input events.
        outputs: Output events.

    Returns:
        Ordered list of operators, such that the first operator should be
        computed before the second, second before the third, etc.
    """

    def list_to_dict(l: List[Any]) -> Dict[str, Any]:
        """Converts a list into a dict with a text index key."""
        return {str(i): x for i, x in enumerate(l)}

    # List all events and operators in between inputs and outputs.
    #
    # Fails if the outputs cannot be computed from the inputs e.g. some inputs
    # are missing.
    processor = processor_lib.infer_processor(
        list_to_dict(inputs), list_to_dict(outputs)
    )

    # Sequence of operators to execute. This is the result of the
    # "build_schedule" function.
    planned_ops: List[base.Operator] = []

    # Operators ready to be computed (i.e. ready to be added to "planned_ops")
    # as all their inputs are already computed by "planned_ops" or specified by
    # "inputs".
    ready_ops: Set[base.Operator] = set()

    # "event_to_op[e]" is the list of operators with event "e" as input.
    event_to_op: Dict[Event, List[base.Operator]] = defaultdict(lambda: [])

    # "op_to_num_pending_inputs[op]" is the number of "not yet scheduled" inputs
    # of operator "op". Operators in "op_to_num_pending_inputs" have not yet
    # scheduled.
    op_to_num_pending_inputs: Dict[base.Operator, int] = defaultdict(lambda: 0)

    # Compute "event_to_op" and "op_to_num_pending_inputs".
    inputs_set = set(inputs)
    for op in processor.operators():
        num_pending_inputs = 0
        for input_event in op.inputs().values():
            if input_event in inputs_set:
                # This input is already available
                continue
            event_to_op[input_event].append(op)
            num_pending_inputs += 1
        if num_pending_inputs == 0:
            # Ready to be scheduled
            ready_ops.add(op)
        else:
            # Some of the inputs are missing.
            op_to_num_pending_inputs[op] = num_pending_inputs

    # Compute the schedule
    while ready_ops:
        # Get an op ready to be scheduled
        op = ready_ops.pop()

        # Schedule the op
        planned_ops.append(op)

        # Update all the ops that depends on "op". Enlist the ones that are
        # ready to be computed
        for output in op.outputs().values():
            if output not in event_to_op:
                continue
            for new_op in event_to_op[output]:
                # "new_op" depends on the result of "op".
                assert new_op in op_to_num_pending_inputs
                num_missing_inputs = op_to_num_pending_inputs[new_op] - 1
                op_to_num_pending_inputs[new_op] = num_missing_inputs
                assert num_missing_inputs >= 0

                if num_missing_inputs == 0:
                    # "new_op" can be computed
                    ready_ops.add(new_op)
                    del op_to_num_pending_inputs[new_op]

    assert not op_to_num_pending_inputs

    return planned_ops<|MERGE_RESOLUTION|>--- conflicted
+++ resolved
@@ -26,8 +26,7 @@
 from temporian.core import processor as processor_lib
 
 AvailableBackends = Any
-<<<<<<< HEAD
-Data = Dict[Event, Union[str, pathlib.Path, pandas_event.PandasEvent]]
+Data = Dict[Event, Union[str, pathlib.Path, numpy_event.PandasEvent]]
 Query = Union[Event, List[Event], Dict[str, Event]]
 
 
@@ -40,10 +39,6 @@
     VALUE = 1
     LIST = 2
     DICT = 3
-=======
-Data = Dict[Event, Union[str, pathlib.Path, numpy_event.NumpyEvent]]
-Query = Union[Event, List[Event], Set[Event]]
->>>>>>> 5bdfdff4
 
 
 def evaluate(
