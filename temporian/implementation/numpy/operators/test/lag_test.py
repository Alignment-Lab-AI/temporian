# Copyright 2021 Google LLC.
#
# Licensed under the Apache License, Version 2.0 (the "License");
# you may not use this file except in compliance with the License.
# You may obtain a copy of the License at
#
#     https://www.apache.org/licenses/LICENSE-2.0
#
# Unless required by applicable law or agreed to in writing, software
# distributed under the License is distributed on an "AS IS" BASIS,
# WITHOUT WARRANTIES OR CONDITIONS OF ANY KIND, either express or implied.
# See the License for the specific language governing permissions and
# limitations under the License.

from absl.testing import absltest

import numpy as np
import pandas as pd

from temporian.core import evaluator
from temporian.core.data.event import Event
from temporian.core.data.event import Feature
from temporian.core.data.sampling import Sampling
from temporian.core.operators.lag import lag
from temporian.core.operators.lag import leak
from temporian.core.operators.lag import LagOperator
from temporian.implementation.numpy.data.event import NumpyEvent
<<<<<<< HEAD
from temporian.implementation.numpy.operators import lag
from temporian.implementation.numpy.evaluator import run_with_check
from temporian.core.data import dtype as dtype_lib
=======
from temporian.implementation.numpy.operators.lag import LagNumpyImplementation
>>>>>>> 1e756cfb


class LagNumpyImplementationTest(absltest.TestCase):
    """Test numpy implementation of lag operator."""

    def test_correct_lag(self) -> None:
        """Test correct lag operator."""
        numpy_input_event = NumpyEvent.from_dataframe(
            pd.DataFrame(
                [
                    [0, 1, 10.0],
                    [0, 1.5, 11.0],
                    [0, 3, 12.0],
                    [0, 3.5, 13.0],
                    [0, 4, 14.0],
                    [0, 10, 15.0],
                    [0, 20, 16.0],
                ],
                columns=["store_id", "timestamp", "sales"],
            ),
            index_names=["store_id"],
        )

        numpy_output_event = NumpyEvent.from_dataframe(
            pd.DataFrame(
                [
                    [0, 3, 10.0],
                    [0, 3.5, 11.0],
                    [0, 5, 12.0],
                    [0, 5.5, 13.0],
                    [0, 6, 14.0],
                    [0, 12, 15.0],
                    [0, 22, 16.0],
                ],
                columns=["store_id", "timestamp", "lag[2s]_sales"],
            ),
            index_names=["store_id"],
        )

        event = Event(
            [Feature("sales", dtype_lib.FLOAT64)],
            sampling=Sampling(["store_id"]),
            creator=None,
        )

        operator = LagOperator(
            duration=2,
            event=event,
        )

<<<<<<< HEAD
        lag_implementation = lag.LagNumpyImplementation(operator)
        operator_output = run_with_check(
            operator, lag_implementation, {"event": numpy_input_event}
        )
=======
        lag_implementation = LagNumpyImplementation(operator)
        operator_output = lag_implementation(event=numpy_input_event)
>>>>>>> 1e756cfb

        self.assertTrue(numpy_output_event == operator_output["event"])

    def test_correct_multiple_lags(self) -> None:
        """Test correct lag operator with duration list."""
        numpy_input_event = NumpyEvent.from_dataframe(
            pd.DataFrame(
                [
                    [0, 1.0, 10.0],
                    [0, 2.0, 11.0],
                    [0, 3.0, 12.0],
                    [0, 4.0, 13.0],
                    [0, 5.0, 14.0],
                    [0, 6.0, 15.0],
                    [0, 7.0, 16.0],
                ],
                columns=["store_id", "timestamp", "sales"],
            ),
            index_names=["store_id"],
        )
        expected_lag_1_numpy_output_event = NumpyEvent.from_dataframe(
            pd.DataFrame(
                [
                    [0, 2.0, 10.0],
                    [0, 3.0, 11.0],
                    [0, 4.0, 12.0],
                    [0, 5.0, 13.0],
                    [0, 6.0, 14.0],
                    [0, 7.0, 15.0],
                    [0, 8.0, 16.0],
                ],
                columns=[
                    "store_id",
                    "timestamp",
                    "lag[1s]_sales",
                ],
            ),
            index_names=["store_id"],
        )

        expected_lag_2_numpy_output_event = NumpyEvent.from_dataframe(
            pd.DataFrame(
                [
                    [0, 3.0, 10.0],
                    [0, 4.0, 11.0],
                    [0, 5.0, 12.0],
                    [0, 6.0, 13.0],
                    [0, 7.0, 14.0],
                    [0, 8.0, 15.0],
                    [0, 9.0, 16.0],
                ],
                columns=[
                    "store_id",
                    "timestamp",
                    "lag[2s]_sales",
                ],
            ),
            index_names=["store_id"],
        )

        event = numpy_input_event.schema()

        # lag multiple durations
        lags = lag(event=event, duration=[1, 2])

        lag_1 = lags[0]

        # evaluate
        output_event_numpy_lag_1 = evaluator.evaluate(
            lag_1,
            input_data={
                event: numpy_input_event,
            },
        )

        # validate
        self.assertEqual(
            expected_lag_1_numpy_output_event, output_event_numpy_lag_1
        )

        lag_2 = lags[1]

        # evaluate
        output_event_numpy_lag_2 = evaluator.evaluate(
            lag_2,
            input_data={
                event: numpy_input_event,
            },
        )

        # validate
        self.assertEqual(
            expected_lag_2_numpy_output_event, output_event_numpy_lag_2
        )

    def test_correct_leak(self) -> None:
        """Test correct leak operator."""
        numpy_input_event = NumpyEvent.from_dataframe(
            pd.DataFrame(
                [
                    [0, 1, 10.0],
                    [0, 1.5, 11.0],
                    [0, 3, 12.0],
                    [0, 3.5, 13.0],
                    [0, 4, 14.0],
                    [0, 10, 15.0],
                    [0, 20, 16.0],
                ],
                columns=["store_id", "timestamp", "sales"],
            ),
            index_names=["store_id"],
        )

        numpy_output_event = NumpyEvent.from_dataframe(
            pd.DataFrame(
                [
                    [0, -1, 10.0],
                    [0, -0.5, 11.0],
                    [0, 1, 12.0],
                    [0, 1.5, 13.0],
                    [0, 2, 14.0],
                    [0, 8, 15.0],
                    [0, 18, 16.0],
                ],
                columns=["store_id", "timestamp", "leak[2s]_sales"],
            ),
            index_names=["store_id"],
        )

        event = Event(
            [Feature("sales", dtype_lib.FLOAT64)],
            sampling=Sampling(["store_id"]),
            creator=None,
        )

        operator = LagOperator(
            duration=-2,
            event=event,
        )

<<<<<<< HEAD
        lag_implementation = lag.LagNumpyImplementation(operator)
        operator_output = run_with_check(
            operator, lag_implementation, {"event": numpy_input_event}
        )
=======
        lag_implementation = LagNumpyImplementation(operator)
        operator_output = lag_implementation(event=numpy_input_event)
>>>>>>> 1e756cfb

        self.assertTrue(numpy_output_event == operator_output["event"])

    def test_correct_multiple_leaks(self) -> None:
        """Test correct leak operator with duration list."""
        numpy_input_event = NumpyEvent.from_dataframe(
            pd.DataFrame(
                [
                    [0, 1.0, 10.0],
                    [0, 2.0, 11.0],
                    [0, 3.0, 12.0],
                    [0, 4.0, 13.0],
                    [0, 5.0, 14.0],
                    [0, 6.0, 15.0],
                    [0, 7.0, 16.0],
                ],
                columns=["store_id", "timestamp", "sales"],
            ),
            index_names=["store_id"],
        )
        expected_leak_1_numpy_output_event = NumpyEvent.from_dataframe(
            pd.DataFrame(
                [
                    [0, 0.0, 10.0],
                    [0, 1.0, 11.0],
                    [0, 2.0, 12.0],
                    [0, 3.0, 13.0],
                    [0, 4.0, 14.0],
                    [0, 5.0, 15.0],
                    [0, 6.0, 16.0],
                ],
                columns=[
                    "store_id",
                    "timestamp",
                    "leak[1s]_sales",
                ],
            ),
            index_names=["store_id"],
        )

        expected_leak_2_numpy_output_event = NumpyEvent.from_dataframe(
            pd.DataFrame(
                [
                    [0, -1.0, 10.0],
                    [0, 0.0, 11.0],
                    [0, 1.0, 12.0],
                    [0, 2.0, 13.0],
                    [0, 3.0, 14.0],
                    [0, 4.0, 15.0],
                    [0, 5.0, 16.0],
                ],
                columns=[
                    "store_id",
                    "timestamp",
                    "leak[2s]_sales",
                ],
            ),
            index_names=["store_id"],
        )

        event = numpy_input_event.schema()

        # leak multiple durations
        leaks = leak(event=event, duration=[1, 2])

        leak_1 = leaks[0]

        # evaluate
        output_event_numpy_leak_1 = evaluator.evaluate(
            leak_1,
            input_data={
                event: numpy_input_event,
            },
        )

        # validate
        self.assertEqual(
            expected_leak_1_numpy_output_event, output_event_numpy_leak_1
        )

        leak_2 = leaks[1]

        # evaluate
        output_event_numpy_leak_2 = evaluator.evaluate(
            leak_2,
            input_data={
                event: numpy_input_event,
            },
        )

        # validate
        self.assertEqual(
            expected_leak_2_numpy_output_event, output_event_numpy_leak_2
        )


if __name__ == "__main__":
    absltest.main()<|MERGE_RESOLUTION|>--- conflicted
+++ resolved
@@ -25,13 +25,9 @@
 from temporian.core.operators.lag import leak
 from temporian.core.operators.lag import LagOperator
 from temporian.implementation.numpy.data.event import NumpyEvent
-<<<<<<< HEAD
-from temporian.implementation.numpy.operators import lag
+from temporian.implementation.numpy.operators.lag import LagNumpyImplementation
 from temporian.implementation.numpy.evaluator import run_with_check
 from temporian.core.data import dtype as dtype_lib
-=======
-from temporian.implementation.numpy.operators.lag import LagNumpyImplementation
->>>>>>> 1e756cfb
 
 
 class LagNumpyImplementationTest(absltest.TestCase):
@@ -82,15 +78,10 @@
             event=event,
         )
 
-<<<<<<< HEAD
-        lag_implementation = lag.LagNumpyImplementation(operator)
+        lag_implementation = LagNumpyImplementation(operator)
         operator_output = run_with_check(
             operator, lag_implementation, {"event": numpy_input_event}
         )
-=======
-        lag_implementation = LagNumpyImplementation(operator)
-        operator_output = lag_implementation(event=numpy_input_event)
->>>>>>> 1e756cfb
 
         self.assertTrue(numpy_output_event == operator_output["event"])
 
@@ -231,15 +222,10 @@
             event=event,
         )
 
-<<<<<<< HEAD
-        lag_implementation = lag.LagNumpyImplementation(operator)
+        lag_implementation = LagNumpyImplementation(operator)
         operator_output = run_with_check(
             operator, lag_implementation, {"event": numpy_input_event}
         )
-=======
-        lag_implementation = LagNumpyImplementation(operator)
-        operator_output = lag_implementation(event=numpy_input_event)
->>>>>>> 1e756cfb
 
         self.assertTrue(numpy_output_event == operator_output["event"])
 
