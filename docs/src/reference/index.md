--- conflicted
+++ resolved
@@ -65,11 +65,8 @@
 | [`EventSet.tick()`][temporian.EventSet.tick]                                                               | Generates timestamps at regular intervals in the range of a guide.                                           |
 | [`EventSet.timestamps()`][temporian.EventSet.timestamps]                                                   | Creates a feature from the events timestamps (`float64`).                                                    |
 | [`EventSet.unique_timestamps()`][temporian.EventSet.unique_timestamps]                                     | Removes events with duplicated timestamps from an [`EventSet`][temporian.EventSet].                          |
-<<<<<<< HEAD
+| [`EventSet.until_next()`][temporian.EventSet.until_next]                                                   | Duration until the next sampling event.                                                                      |
 | [`EventSet.where()`][temporian.EventSet.where]                                                             | Choose events from two possible sources, based on boolean conditions.                                        |
-=======
-| [`EventSet.until_next()`][temporian.EventSet.until_next]                                                   | Duration until the next sampling event.                                                                      |
->>>>>>> 545ea1dc
 
 ### Binary operators
 
