--- conflicted
+++ resolved
@@ -58,10 +58,7 @@
     srcs = ["calendar_day_of_month.py"],
     srcs_version = "PY3",
     deps = [
-<<<<<<< HEAD
-=======
         "//temporian/core/operators:calendar_day_of_month",
->>>>>>> b90e320d
         "//temporian/implementation/numpy/data:event",
     ],
 )
@@ -83,6 +80,6 @@
     srcs = ["select.py"],
     srcs_version = "PY3",
     deps = [
-        "//temporian/implementation/pandas/data:event",
+        "//temporian/implementation/numpy/data:event",
     ],
 )