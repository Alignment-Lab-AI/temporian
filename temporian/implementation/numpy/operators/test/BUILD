package(
    default_visibility = ["//visibility:public"],
    licenses = ["notice"],
)

# Tests
# =====
py_test(
    name = "arithmetic_test",
    srcs = ["arithmetic_test.py"],
    srcs_version = "PY3",
    deps = [
        # absl/testing:absltest dep,
        "//temporian/core/data:event",
        "//temporian/core/data:sampling",
        "//temporian/core/operators:arithmetic",
        "//temporian/implementation/numpy/data:event",
        "//temporian/implementation/numpy/operators:arithmetic",
         "//temporian/implementation/numpy:evaluator",
    ],
)

py_test(
    name = "glue_test",
    srcs = ["glue_test.py"],
    srcs_version = "PY3",
    deps = [
        # absl/testing:absltest dep,
        "//temporian/core/data:event",
        "//temporian/core/data:sampling",
        "//temporian/core/operators:glue",
        "//temporian/implementation/numpy/data:event",
        "//temporian/implementation/numpy/data:sampling",
<<<<<<< HEAD
        "//temporian/implementation/numpy/operators:assign",
         "//temporian/implementation/numpy:evaluator",
=======
        "//temporian/implementation/numpy/operators:glue",
>>>>>>> 1e756cfb
    ],
)

py_test(
    name = "calendar_day_of_month_test",
    srcs = ["calendar_day_of_month_test.py"],
    srcs_version = "PY3",
    deps = [
        # absl/testing:absltest dep,
        "//temporian/core/data:event",
        "//temporian/core/data:sampling",
        "//temporian/core/operators/calendar:day_of_month",
        "//temporian/implementation/numpy/data:event",
        "//temporian/implementation/numpy/data:sampling",
        "//temporian/implementation/numpy/operators/calendar:day_of_month",
         "//temporian/implementation/numpy:evaluator",
    ],
)

py_test(
    name = "calendar_day_of_week_test",
    srcs = ["calendar_day_of_week_test.py"],
    srcs_version = "PY3",
    deps = [
        # absl/testing:absltest dep,
        "//temporian/core/data:event",
        "//temporian/core/data:sampling",
        "//temporian/core/operators/calendar:day_of_week",
        "//temporian/implementation/numpy/data:event",
        "//temporian/implementation/numpy/data:sampling",
        "//temporian/implementation/numpy/operators/calendar:day_of_week",
         "//temporian/implementation/numpy:evaluator",
    ],
)

py_test(
    name = "calendar_day_of_year_test",
    srcs = ["calendar_day_of_year_test.py"],
    srcs_version = "PY3",
    deps = [
        # absl/testing:absltest dep,
        "//temporian/core/data:event",
        "//temporian/core/data:sampling",
        "//temporian/core/operators/calendar:day_of_year",
        "//temporian/implementation/numpy/data:event",
        "//temporian/implementation/numpy/data:sampling",
        "//temporian/implementation/numpy/operators/calendar:day_of_year",
         "//temporian/implementation/numpy:evaluator",
    ],
)

py_test(
    name = "calendar_hour_test",
    srcs = ["calendar_hour_test.py"],
    srcs_version = "PY3",
    deps = [
        # absl/testing:absltest dep,
        "//temporian/core/data:event",
        "//temporian/core/data:sampling",
        "//temporian/core/operators/calendar:hour",
        "//temporian/implementation/numpy/data:event",
        "//temporian/implementation/numpy/data:sampling",
        "//temporian/implementation/numpy/operators/calendar:hour",
         "//temporian/implementation/numpy:evaluator",
    ],
)

py_test(
    name = "calendar_iso_week_test",
    srcs = ["calendar_iso_week_test.py"],
    srcs_version = "PY3",
    deps = [
        # absl/testing:absltest dep,
        "//temporian/core/data:event",
        "//temporian/core/data:sampling",
        "//temporian/core/operators/calendar:iso_week",
        "//temporian/implementation/numpy/data:event",
        "//temporian/implementation/numpy/data:sampling",
        "//temporian/implementation/numpy/operators/calendar:iso_week",
         "//temporian/implementation/numpy:evaluator",
    ],
)

py_test(
    name = "calendar_minute_test",
    srcs = ["calendar_minute_test.py"],
    srcs_version = "PY3",
    deps = [
        # absl/testing:absltest dep,
        "//temporian/core/data:event",
        "//temporian/core/data:sampling",
        "//temporian/core/operators/calendar:minute",
        "//temporian/implementation/numpy/data:event",
        "//temporian/implementation/numpy/data:sampling",
        "//temporian/implementation/numpy/operators/calendar:minute",
         "//temporian/implementation/numpy:evaluator",
    ],
)

py_test(
    name = "calendar_second_test",
    srcs = ["calendar_second_test.py"],
    srcs_version = "PY3",
    deps = [
        # absl/testing:absltest dep,
        "//temporian/core/data:event",
        "//temporian/core/data:sampling",
        "//temporian/core/operators/calendar:second",
        "//temporian/implementation/numpy/data:event",
        "//temporian/implementation/numpy/data:sampling",
        "//temporian/implementation/numpy/operators/calendar:second",
         "//temporian/implementation/numpy:evaluator",
    ],
)

py_test(
    name = "calendar_year_test",
    srcs = ["calendar_year_test.py"],
    srcs_version = "PY3",
    deps = [
        # absl/testing:absltest dep,
        "//temporian/core/data:event",
        "//temporian/core/data:sampling",
        "//temporian/core/operators/calendar:year",
        "//temporian/implementation/numpy/data:event",
        "//temporian/implementation/numpy/data:sampling",
        "//temporian/implementation/numpy/operators/calendar:year",
         "//temporian/implementation/numpy:evaluator",
    ],
)

py_test(
    name = "lag_test",
    srcs = ["lag_test.py"],
    srcs_version = "PY3",
    deps = [
        # absl/testing:absltest dep,
        "//temporian/core:evaluator",
        "//temporian/core/operators:lag",
        "//temporian/implementation/numpy/operators:lag",
         "//temporian/implementation/numpy:evaluator",
    ],
)

py_test(
    name = "select_test",
    srcs = ["select_test.py"],
    srcs_version = "PY3",
    deps = [
        # absl/testing:absltest dep,
        "//temporian/core:evaluator",
        "//temporian/core/operators:select",
        "//temporian/implementation/numpy/data:event",
        "//temporian/implementation/numpy/operators:select",
         "//temporian/implementation/numpy:evaluator",
    ],
)

py_test(
    name = "simple_moving_average_test",
    srcs = ["simple_moving_average_test.py"],
    srcs_version = "PY3",
    deps = [
        # absl/testing:absltest dep,
        # pandas dep,
        "//temporian/core/data:event",
        "//temporian/core/data:feature",
        "//temporian/core/data:dtype",
<<<<<<< HEAD
        "//temporian/core/operators:simple_moving_average",
         "//temporian/implementation/numpy:evaluator",
=======
        "//temporian/core/operators/window:simple_moving_average",
        "//temporian/implementation/numpy/operators/window:simple_moving_average",
    ],
)

py_test(
    name = "moving_standard_deviation_test",
    srcs = ["moving_standard_deviation_test.py"],
    srcs_version = "PY3",
    deps = [
        # absl/testing:absltest dep,
        # pandas dep,
        "//temporian/core/data:event",
        "//temporian/core/data:feature",
        "//temporian/core/data:dtype",
        "//temporian/core/operators/window:moving_standard_deviation",
        "//temporian/implementation/numpy/operators/window:moving_standard_deviation",
    ],
)

py_test(
    name = "moving_sum_test",
    srcs = ["moving_sum_test.py"],
    srcs_version = "PY3",
    deps = [
        # absl/testing:absltest dep,
        # pandas dep,
        "//temporian/core/data:event",
        "//temporian/core/data:feature",
        "//temporian/core/data:dtype",
        "//temporian/core/operators/window:moving_sum",
        "//temporian/implementation/numpy/operators/window:moving_sum",
    ],
)

py_test(
    name = "moving_count_test",
    srcs = ["moving_count_test.py"],
    srcs_version = "PY3",
    deps = [
        # absl/testing:absltest dep,
        # pandas dep,
        "//temporian/core/data:event",
        "//temporian/core/data:feature",
        "//temporian/core/data:dtype",
        "//temporian/core/operators/window:moving_count",
        "//temporian/implementation/numpy/operators/window:moving_count",
>>>>>>> 1e756cfb
    ],
)

py_test(
    name = "propagate_test",
    srcs = ["propagate_test.py"],
    srcs_version = "PY3",
    deps = [
        "//temporian/core/data:dtype",
        "//temporian/core/data:event",
        "//temporian/core/data:feature",
        "//temporian/core/operators:propagate",
        "//temporian/implementation/numpy/operators:propagate",
         "//temporian/implementation/numpy:evaluator",
    ],
)

py_test(
    name = "sample_test",
    srcs = ["sample_test.py"],
    srcs_version = "PY3",
    deps = [
        "//temporian/core/data:dtype",
        "//temporian/core/data:event",
        "//temporian/core/data:feature",
        "//temporian/core/operators:sample",
        "//temporian/implementation/numpy/operators:sample",
         "//temporian/implementation/numpy:evaluator",
    ],
)

py_test(
    name = "prefix_test",
    srcs = ["prefix_test.py"],
    srcs_version = "PY3",
    deps = [
        "//temporian/core/data:dtype",
        "//temporian/core/data:event",
        "//temporian/core/data:feature",
        "//temporian/core/operators:prefix",
        "//temporian/implementation/numpy/operators:prefix",
        "//temporian/implementation/numpy:evaluator",
    ],
)<|MERGE_RESOLUTION|>--- conflicted
+++ resolved
@@ -31,12 +31,8 @@
         "//temporian/core/operators:glue",
         "//temporian/implementation/numpy/data:event",
         "//temporian/implementation/numpy/data:sampling",
-<<<<<<< HEAD
-        "//temporian/implementation/numpy/operators:assign",
-         "//temporian/implementation/numpy:evaluator",
-=======
-        "//temporian/implementation/numpy/operators:glue",
->>>>>>> 1e756cfb
+       "//temporian/implementation/numpy/operators:glue",
+         "//temporian/implementation/numpy:evaluator",
     ],
 )
 
@@ -205,12 +201,9 @@
         "//temporian/core/data:event",
         "//temporian/core/data:feature",
         "//temporian/core/data:dtype",
-<<<<<<< HEAD
-        "//temporian/core/operators:simple_moving_average",
-         "//temporian/implementation/numpy:evaluator",
-=======
         "//temporian/core/operators/window:simple_moving_average",
         "//temporian/implementation/numpy/operators/window:simple_moving_average",
+         "//temporian/implementation/numpy:evaluator",
     ],
 )
 
@@ -256,7 +249,6 @@
         "//temporian/core/data:dtype",
         "//temporian/core/operators/window:moving_count",
         "//temporian/implementation/numpy/operators/window:moving_count",
->>>>>>> 1e756cfb
     ],
 )
 
