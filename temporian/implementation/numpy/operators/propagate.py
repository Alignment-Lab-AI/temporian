"""Implementation for the Propagate operator."""


from typing import Dict

from temporian.implementation.numpy.data.event import NumpyEvent, NumpyFeature
from temporian.implementation.numpy.data.sampling import NumpySampling
from temporian.core.operators.propagate import Propagate
from temporian.implementation.numpy import implementation_lib
from temporian.implementation.numpy.operators.base import OperatorImplementation


class PropagateNumpyImplementation(OperatorImplementation):
    """Numpy implementation for the propagate operator."""

    def __init__(self, operator: Propagate) -> None:
        assert isinstance(operator, Propagate)
        super().__init__(operator)

    def __call__(
        self, event: NumpyEvent, sampling: NumpyEvent
    ) -> Dict[str, NumpyEvent]:
<<<<<<< HEAD
        dst_sampling_data = {}
        dst_features_data = {}

        for sampling_index in sampling.sampling.data.keys():
            # Compute the event index
            src_index = tuple(
                [sampling_index[i] for i in self.operator.index_mapping]
=======
        # All the features of "to" are added as part of the new index.
        added_index = [
            index_lvl_name for index_lvl_name, _ in self._operator.added_index()
        ]
        num_new_index = len(added_index)

        dst_sampling = NumpySampling(
            index=event.sampling.index + added_index, data={}
        )
        dst_event = NumpyEvent(data={}, sampling=dst_sampling)

        # For each index
        for src_index_item, src_event_item in event.data.items():
            src_to_item = to.data[src_index_item]
            src_timestamps_item = event.sampling.data[src_index_item]

            # TODO: Change the NumpyEvent structure so that feature names are
            # not repeated for each index value, and such that features can be
            # refered by an integer accross all index values. When done, remove
            # the following assets.
            assert len(src_to_item) == len(added_index)
            for idx, key in enumerate(added_index):
                assert key == src_to_item[idx].name

            num_values = len(src_to_item[0].data)
            unique_index_values = set(
                [
                    tuple(
                        [src_to_item[j].data[i] for j in range(num_new_index)]
                    )
                    for i in range(num_values)
                ]
>>>>>>> e3640016
            )

            # Find the source data
            if src_index not in event.sampling.data:
                # TODO: Add option to skip non matched indexes.
                raise ValueError(f'Cannot find index "{src_index}" in "event".')
            src_features = event.data[src_index]
            src_timestamps = event.sampling.data[src_index]

            # Copy to destination
            dst_sampling_data[sampling_index] = src_timestamps
            dst_mts = []
            for src_ts in src_features:
                dst_mts.append(NumpyFeature(src_ts.name, src_ts.data))
            dst_features_data[sampling_index] = dst_mts

        new_sampling = NumpySampling(
            data=dst_sampling_data,
            index=sampling.sampling.index.copy(),
            is_unix_timestamp=sampling.sampling.is_unix_timestamp,
        )
        output_event = NumpyEvent(data=dst_features_data, sampling=new_sampling)

        return {"event": output_event}

        # # =======================

        # # All the features of "to" are added as part of the new index.
        # added_index = [
        #     index_level.name for index_level in self._operator.added_index()
        # ]
        # num_new_index = len(added_index)

        # dst_sampling = NumpySampling(
        #     index=added_index + event.sampling.index,
        #     data={},
        #     is_unix_timestamp=event.sampling.is_unix_timestamp,
        # )
        # dst_event = NumpyEvent(data={}, sampling=dst_sampling)

        # # For each index
        # for src_index_item, src_event_item in event.data.items():
        #     src_to_item = to.data[src_index_item]
        #     src_timestamps_item = event.sampling.data[src_index_item]

        #     # TODO: Change the NumpyEvent structure so that feature names are
        #     # not repeated for each index value, and such that features can be
        #     # refered by an integer accross all index values. When done, remove
        #     # the following assets.
        #     assert len(src_to_item) == len(added_index)
        #     for idx, key in enumerate(added_index):
        #         assert key == src_to_item[idx].name

        #     num_values = len(src_to_item[0].data)
        #     unique_index_values = set(
        #         [
        #             tuple(
        #                 [src_to_item[j].data[i] for j in range(num_new_index)]
        #             )
        #             for i in range(num_values)
        #         ]
        #     )

        #     for extra_index in unique_index_values:
        #         dst_index = extra_index + src_index_item

        #         # Copy the sampling data
        #         #
        #         # Note: The data is effectively not duplicated. This is possible
        #         # since ops are not allowed to modify op data during processing.
        #         #
        #         # TODO: This means that output event data might contain
        #         # cross-references. This should be documented.
        #         dst_sampling.data[dst_index] = src_timestamps_item

        #         # Copy the feature data
        #         dst_mts = []
        #         for src_feature in src_event_item:
        #             dst_mts.append(
        #                 NumpyFeature(src_feature.name, src_feature.data)
        #             )
        #         dst_event.data[dst_index] = dst_mts

        # return {"event": dst_event}


implementation_lib.register_operator_implementation(
    Propagate, PropagateNumpyImplementation
)
<|MERGE_RESOLUTION|>--- conflicted
+++ resolved
@@ -1,153 +1,58 @@
-"""Implementation for the Propagate operator."""
-
-
-from typing import Dict
-
-from temporian.implementation.numpy.data.event import NumpyEvent, NumpyFeature
-from temporian.implementation.numpy.data.sampling import NumpySampling
-from temporian.core.operators.propagate import Propagate
-from temporian.implementation.numpy import implementation_lib
-from temporian.implementation.numpy.operators.base import OperatorImplementation
-
-
-class PropagateNumpyImplementation(OperatorImplementation):
-    """Numpy implementation for the propagate operator."""
-
-    def __init__(self, operator: Propagate) -> None:
-        assert isinstance(operator, Propagate)
-        super().__init__(operator)
-
-    def __call__(
-        self, event: NumpyEvent, sampling: NumpyEvent
-    ) -> Dict[str, NumpyEvent]:
-<<<<<<< HEAD
-        dst_sampling_data = {}
-        dst_features_data = {}
-
-        for sampling_index in sampling.sampling.data.keys():
-            # Compute the event index
-            src_index = tuple(
-                [sampling_index[i] for i in self.operator.index_mapping]
-=======
-        # All the features of "to" are added as part of the new index.
-        added_index = [
-            index_lvl_name for index_lvl_name, _ in self._operator.added_index()
-        ]
-        num_new_index = len(added_index)
-
-        dst_sampling = NumpySampling(
-            index=event.sampling.index + added_index, data={}
-        )
-        dst_event = NumpyEvent(data={}, sampling=dst_sampling)
-
-        # For each index
-        for src_index_item, src_event_item in event.data.items():
-            src_to_item = to.data[src_index_item]
-            src_timestamps_item = event.sampling.data[src_index_item]
-
-            # TODO: Change the NumpyEvent structure so that feature names are
-            # not repeated for each index value, and such that features can be
-            # refered by an integer accross all index values. When done, remove
-            # the following assets.
-            assert len(src_to_item) == len(added_index)
-            for idx, key in enumerate(added_index):
-                assert key == src_to_item[idx].name
-
-            num_values = len(src_to_item[0].data)
-            unique_index_values = set(
-                [
-                    tuple(
-                        [src_to_item[j].data[i] for j in range(num_new_index)]
-                    )
-                    for i in range(num_values)
-                ]
->>>>>>> e3640016
-            )
-
-            # Find the source data
-            if src_index not in event.sampling.data:
-                # TODO: Add option to skip non matched indexes.
-                raise ValueError(f'Cannot find index "{src_index}" in "event".')
-            src_features = event.data[src_index]
-            src_timestamps = event.sampling.data[src_index]
-
-            # Copy to destination
-            dst_sampling_data[sampling_index] = src_timestamps
-            dst_mts = []
-            for src_ts in src_features:
-                dst_mts.append(NumpyFeature(src_ts.name, src_ts.data))
-            dst_features_data[sampling_index] = dst_mts
-
-        new_sampling = NumpySampling(
-            data=dst_sampling_data,
-            index=sampling.sampling.index.copy(),
-            is_unix_timestamp=sampling.sampling.is_unix_timestamp,
-        )
-        output_event = NumpyEvent(data=dst_features_data, sampling=new_sampling)
-
-        return {"event": output_event}
-
-        # # =======================
-
-        # # All the features of "to" are added as part of the new index.
-        # added_index = [
-        #     index_level.name for index_level in self._operator.added_index()
-        # ]
-        # num_new_index = len(added_index)
-
-        # dst_sampling = NumpySampling(
-        #     index=added_index + event.sampling.index,
-        #     data={},
-        #     is_unix_timestamp=event.sampling.is_unix_timestamp,
-        # )
-        # dst_event = NumpyEvent(data={}, sampling=dst_sampling)
-
-        # # For each index
-        # for src_index_item, src_event_item in event.data.items():
-        #     src_to_item = to.data[src_index_item]
-        #     src_timestamps_item = event.sampling.data[src_index_item]
-
-        #     # TODO: Change the NumpyEvent structure so that feature names are
-        #     # not repeated for each index value, and such that features can be
-        #     # refered by an integer accross all index values. When done, remove
-        #     # the following assets.
-        #     assert len(src_to_item) == len(added_index)
-        #     for idx, key in enumerate(added_index):
-        #         assert key == src_to_item[idx].name
-
-        #     num_values = len(src_to_item[0].data)
-        #     unique_index_values = set(
-        #         [
-        #             tuple(
-        #                 [src_to_item[j].data[i] for j in range(num_new_index)]
-        #             )
-        #             for i in range(num_values)
-        #         ]
-        #     )
-
-        #     for extra_index in unique_index_values:
-        #         dst_index = extra_index + src_index_item
-
-        #         # Copy the sampling data
-        #         #
-        #         # Note: The data is effectively not duplicated. This is possible
-        #         # since ops are not allowed to modify op data during processing.
-        #         #
-        #         # TODO: This means that output event data might contain
-        #         # cross-references. This should be documented.
-        #         dst_sampling.data[dst_index] = src_timestamps_item
-
-        #         # Copy the feature data
-        #         dst_mts = []
-        #         for src_feature in src_event_item:
-        #             dst_mts.append(
-        #                 NumpyFeature(src_feature.name, src_feature.data)
-        #             )
-        #         dst_event.data[dst_index] = dst_mts
-
-        # return {"event": dst_event}
-
-
-implementation_lib.register_operator_implementation(
-    Propagate, PropagateNumpyImplementation
-)
+"""Implementation for the Propagate operator."""
+
+
+from typing import Dict
+
+from temporian.implementation.numpy.data.event import NumpyEvent, NumpyFeature
+from temporian.implementation.numpy.data.sampling import NumpySampling
+from temporian.core.operators.propagate import Propagate
+from temporian.implementation.numpy import implementation_lib
+from temporian.implementation.numpy.operators.base import OperatorImplementation
+
+
+class PropagateNumpyImplementation(OperatorImplementation):
+    """Numpy implementation for the propagate operator."""
+
+    def __init__(self, operator: Propagate) -> None:
+        assert isinstance(operator, Propagate)
+        super().__init__(operator)
+
+    def __call__(
+        self, event: NumpyEvent, sampling: NumpyEvent
+    ) -> Dict[str, NumpyEvent]:
+        dst_sampling_data = {}
+        dst_features_data = {}
+
+        for sampling_index in sampling.sampling.data.keys():
+            # Compute the event index
+            src_index = tuple(
+                [sampling_index[i] for i in self.operator.index_mapping]
+            )
+
+            # Find the source data
+            if src_index not in event.sampling.data:
+                # TODO: Add option to skip non matched indexes.
+                raise ValueError(f'Cannot find index "{src_index}" in "event".')
+            src_features = event.data[src_index]
+            src_timestamps = event.sampling.data[src_index]
+
+            # Copy to destination
+            dst_sampling_data[sampling_index] = src_timestamps
+            dst_mts = []
+            for src_ts in src_features:
+                dst_mts.append(NumpyFeature(src_ts.name, src_ts.data))
+            dst_features_data[sampling_index] = dst_mts
+
+        new_sampling = NumpySampling(
+            data=dst_sampling_data,
+            index=sampling.sampling.index.copy(),
+            is_unix_timestamp=sampling.sampling.is_unix_timestamp,
+        )
+        output_event = NumpyEvent(data=dst_features_data, sampling=new_sampling)
+
+        return {"event": output_event}
+
+
+implementation_lib.register_operator_implementation(
+    Propagate, PropagateNumpyImplementation
+)