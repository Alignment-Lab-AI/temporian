from absl.testing import parameterized, absltest

import numpy as np

from temporian.implementation.numpy.data import plotter
from temporian.implementation.numpy.data.event_set import IndexData
from temporian.implementation.numpy.data.event_set import EventSet


<<<<<<< HEAD
class PlotterTest(parameterized.TestCase):
    @parameterized.parameters((True,), (False,))
    def test_plot(self, interactive):
        try:
            import IPython.display
        except ImportError:
            # IPython is not installed / supported
            return

        event = NumpyEvent(
=======
class PlotterTest(absltest.TestCase):
    def test_plot(self):
        evset = EventSet(
>>>>>>> b524f9ca
            data={
                (1,): IndexData(
                    features=[
                        np.array([1, 2, 3]),
                        np.array([4, 5, 6]),
                        np.array(["X", "Y", "X"]),
                    ],
                    timestamps=np.array([0.1, 0.2, 0.3]),
                ),
                (2,): IndexData(
                    features=[
                        np.array([7, 8]),
                        np.array([9, 10]),
                        np.array(["X", "Z"]),
                    ],
                    timestamps=np.array([0.4, 0.5]),
                ),
            },
            feature_names=["a", "b", "c"],
            index_names=["x"],
            is_unix_timestamp=False,
        )

<<<<<<< HEAD
        _ = plotter.plot(
            event, indexes=None, interactive=interactive, return_fig=True
        )
        _ = plotter.plot(
            event, indexes=1, interactive=interactive, return_fig=True
        )
        _ = plotter.plot(
            event, indexes=[1, 2], interactive=interactive, return_fig=True
        )
        _ = plotter.plot(
            event,
            indexes=[(1,), (2,)],
            interactive=interactive,
            return_fig=True,
        )
=======
        _ = plotter.plot(evset, indexes=None)
        _ = plotter.plot(evset, indexes=1)
        _ = plotter.plot(evset, indexes=[1, 2])
        _ = plotter.plot(evset, indexes=[(1,), (2,)])
>>>>>>> b524f9ca

    def test_is_uniform(self):
        self.assertTrue(plotter.is_uniform([]))
        self.assertTrue(plotter.is_uniform([1]))
        self.assertTrue(plotter.is_uniform([1, 2, 3]))
        self.assertFalse(plotter.is_uniform([1, 2, 2.5]))


if __name__ == "__main__":
    absltest.main()
<|MERGE_RESOLUTION|>--- conflicted
+++ resolved
@@ -1,80 +1,67 @@
-from absl.testing import parameterized, absltest
-
-import numpy as np
-
-from temporian.implementation.numpy.data import plotter
-from temporian.implementation.numpy.data.event_set import IndexData
-from temporian.implementation.numpy.data.event_set import EventSet
-
-
-<<<<<<< HEAD
-class PlotterTest(parameterized.TestCase):
-    @parameterized.parameters((True,), (False,))
-    def test_plot(self, interactive):
-        try:
-            import IPython.display
-        except ImportError:
-            # IPython is not installed / supported
-            return
-
-        event = NumpyEvent(
-=======
-class PlotterTest(absltest.TestCase):
-    def test_plot(self):
-        evset = EventSet(
->>>>>>> b524f9ca
-            data={
-                (1,): IndexData(
-                    features=[
-                        np.array([1, 2, 3]),
-                        np.array([4, 5, 6]),
-                        np.array(["X", "Y", "X"]),
-                    ],
-                    timestamps=np.array([0.1, 0.2, 0.3]),
-                ),
-                (2,): IndexData(
-                    features=[
-                        np.array([7, 8]),
-                        np.array([9, 10]),
-                        np.array(["X", "Z"]),
-                    ],
-                    timestamps=np.array([0.4, 0.5]),
-                ),
-            },
-            feature_names=["a", "b", "c"],
-            index_names=["x"],
-            is_unix_timestamp=False,
-        )
-
-<<<<<<< HEAD
-        _ = plotter.plot(
-            event, indexes=None, interactive=interactive, return_fig=True
-        )
-        _ = plotter.plot(
-            event, indexes=1, interactive=interactive, return_fig=True
-        )
-        _ = plotter.plot(
-            event, indexes=[1, 2], interactive=interactive, return_fig=True
-        )
-        _ = plotter.plot(
-            event,
-            indexes=[(1,), (2,)],
-            interactive=interactive,
-            return_fig=True,
-        )
-=======
-        _ = plotter.plot(evset, indexes=None)
-        _ = plotter.plot(evset, indexes=1)
-        _ = plotter.plot(evset, indexes=[1, 2])
-        _ = plotter.plot(evset, indexes=[(1,), (2,)])
->>>>>>> b524f9ca
-
-    def test_is_uniform(self):
-        self.assertTrue(plotter.is_uniform([]))
-        self.assertTrue(plotter.is_uniform([1]))
-        self.assertTrue(plotter.is_uniform([1, 2, 3]))
-        self.assertFalse(plotter.is_uniform([1, 2, 2.5]))
-
-
-if __name__ == "__main__":
-    absltest.main()
+from absl.testing import parameterized, absltest
+
+import numpy as np
+
+from temporian.implementation.numpy.data import plotter
+from temporian.implementation.numpy.data.event_set import IndexData
+from temporian.implementation.numpy.data.event_set import EventSet
+
+
+class PlotterTest(parameterized.TestCase):
+    @parameterized.parameters((True,), (False,))
+    def test_plot(self, interactive):
+        try:
+            import IPython.display
+        except ImportError:
+            # IPython is not installed / supported
+            return
+
+        evset = EventSet(
+            data={
+                (1,): IndexData(
+                    features=[
+                        np.array([1, 2, 3]),
+                        np.array([4, 5, 6]),
+                        np.array(["X", "Y", "X"]),
+                    ],
+                    timestamps=np.array([0.1, 0.2, 0.3]),
+                ),
+                (2,): IndexData(
+                    features=[
+                        np.array([7, 8]),
+                        np.array([9, 10]),
+                        np.array(["X", "Z"]),
+                    ],
+                    timestamps=np.array([0.4, 0.5]),
+                ),
+            },
+            feature_names=["a", "b", "c"],
+            index_names=["x"],
+            is_unix_timestamp=False,
+        )
+
+        _ = plotter.plot(
+            evset, indexes=None, interactive=interactive, return_fig=True
+        )
+        _ = plotter.plot(
+            evset, indexes=1, interactive=interactive, return_fig=True
+        )
+        _ = plotter.plot(
+            evset, indexes=[1, 2], interactive=interactive, return_fig=True
+        )
+        _ = plotter.plot(
+            evset,
+            indexes=[(1,), (2,)],
+            interactive=interactive,
+            return_fig=True,
+        )
+
+    def test_is_uniform(self):
+        self.assertTrue(plotter.is_uniform([]))
+        self.assertTrue(plotter.is_uniform([1]))
+        self.assertTrue(plotter.is_uniform([1, 2, 3]))
+        self.assertFalse(plotter.is_uniform([1, 2, 2.5]))
+
+
+if __name__ == "__main__":
+    absltest.main()