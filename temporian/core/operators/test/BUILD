package(
    default_visibility = ["//visibility:public"],
    licenses = ["notice"],
)

# Tests
# =====

py_test(
    name = "join_test",
    srcs = ["join_test.py"],
    srcs_version = "PY3",
    deps = [
        # already_there/absl/testing:absltest
        "//temporian/core/data:dtype",
        "//temporian/core/data:node",
        "//temporian/core/operators:join",
    ],
)

py_test(
    name = "fft_test",
    srcs = ["fft_test.py"],
    srcs_version = "PY3",
    deps = [
        # already_there/absl/testing:absltest
        "//temporian/core/data:dtype",
        "//temporian/core/data:node",
        "//temporian/core/operators:fast_fourier_transform",
    ],
)

py_test(
<<<<<<< HEAD
    name = "test_filter",
    srcs = ["test_filter.py"],
=======
    name = "test_add_index",
    srcs = ["test_add_index.py"],
>>>>>>> 87ecdff8
    srcs_version = "PY3",
    deps = [
        # already_there/absl/testing:absltest
        "//temporian/implementation/numpy/data:io",
        "//temporian/test:utils",
    ],
)

py_test(
<<<<<<< HEAD
    name = "test_glue",
    srcs = ["test_glue.py"],
    srcs_version = "PY3",
    deps = [
        # already_there/absl/testing:absltest
        "//temporian/implementation/numpy/data:io",
        "//temporian/test:utils",
    ],
)

py_test(
    name = "test_lag",
    srcs = ["test_lag.py"],
    srcs_version = "PY3",
    deps = [
        # already_there/absl/testing:absltest
        "//temporian/implementation/numpy/data:io",
=======
    name = "test_arithmetic_multi_index",
    srcs = ["test_arithmetic_multi_index.py"],
    srcs_version = "PY3",
    deps = [
        "//temporian/implementation/numpy/data:io",
        # "//temporian/core/data:duration",
>>>>>>> 87ecdff8
        "//temporian/test:utils",
    ],
)

py_test(
<<<<<<< HEAD
    name = "test_leak",
    srcs = ["test_leak.py"],
=======
    name = "test_drop_index",
    srcs = ["test_drop_index.py"],
>>>>>>> 87ecdff8
    srcs_version = "PY3",
    deps = [
        # already_there/absl/testing:absltest
        "//temporian/implementation/numpy/data:io",
        "//temporian/test:utils",
    ],
)

py_test(
    name = "test_map",
    srcs = ["test_map.py"],
    srcs_version = "PY3",
    deps = [
        # already_there/absl/testing:absltest
        "//temporian/implementation/numpy/data:io",
        "//temporian/test:utils",
    ],
)

py_test(
    name = "test_prefix",
    srcs = ["test_prefix.py"],
    srcs_version = "PY3",
    deps = [
        # already_there/absl/testing:absltest
        "//temporian/implementation/numpy/data:io",
        "//temporian/test:utils",
    ],
)

py_test(
    name = "test_propagate",
    srcs = ["test_propagate.py"],
    srcs_version = "PY3",
    deps = [
        # already_there/absl/testing:absltest
        "//temporian/implementation/numpy/data:io",
        "//temporian/test:utils",
    ],
)

py_test(
    name = "test_rename",
    srcs = ["test_rename.py"],
    srcs_version = "PY3",
    deps = [
        # already_there/absl/testing:absltest
        "//temporian/implementation/numpy/data:io",
        "//temporian/test:utils",
    ],
)

py_test(
    name = "test_resample",
    srcs = ["test_resample.py"],
    srcs_version = "PY3",
    deps = [
        # already_there/absl/testing:absltest
        "//temporian/implementation/numpy/data:io",
        "//temporian/test:utils",
    ],
)

py_test(
    name = "test_select",
    srcs = ["test_select.py"],
    srcs_version = "PY3",
    deps = [
        # already_there/absl/testing:absltest
        "//temporian/implementation/numpy/data:io",
        "//temporian/test:utils",
    ],
)

py_test(
    name = "test_select_index_values",
    srcs = ["test_select_index_values.py"],
    srcs_version = "PY3",
    deps = [
        # already_there/absl/testing:absltest
        "//temporian/implementation/numpy/data:io",
        "//temporian/test:utils",
    ],
)

py_test(
    name = "test_until_next",
    srcs = ["test_until_next.py"],
    srcs_version = "PY3",
    deps = [
        # already_there/absl/testing:absltest
        "//temporian/implementation/numpy/data:io",
        "//temporian/test:utils",
    ],
)

py_test(
    name = "tick_calendar_test",
    srcs = ["tick_calendar_test.py"],
    srcs_version = "PY3",
    deps = [
        # already_there/absl/testing:absltest
        "//temporian/core/data:dtype",
        "//temporian/core/data:node",
        "//temporian/core/operators:tick_calendar",
    ],
<<<<<<< HEAD
)

py_test(
    name = "test_arithmetic_multi_index",
    srcs = ["test_arithmetic_multi_index.py"],
    srcs_version = "PY3",
    deps = [
        "//temporian/implementation/numpy/data:io",
        # "//temporian/core/data:duration",
        "//temporian/test:utils",
    ],
)

py_test(
    name = "test_where",
    srcs = ["test_where.py"],
    srcs_version = "PY3",
    deps = [
        "//temporian/implementation/numpy/data:io",
        # "//temporian/core/data:duration",
        "//temporian/test:utils",
    ],
=======
>>>>>>> 87ecdff8
)
<|MERGE_RESOLUTION|>--- conflicted
+++ resolved
@@ -1,219 +1,208 @@
-package(
-    default_visibility = ["//visibility:public"],
-    licenses = ["notice"],
-)
-
-# Tests
-# =====
-
-py_test(
-    name = "join_test",
-    srcs = ["join_test.py"],
-    srcs_version = "PY3",
-    deps = [
-        # already_there/absl/testing:absltest
-        "//temporian/core/data:dtype",
-        "//temporian/core/data:node",
-        "//temporian/core/operators:join",
-    ],
-)
-
-py_test(
-    name = "fft_test",
-    srcs = ["fft_test.py"],
-    srcs_version = "PY3",
-    deps = [
-        # already_there/absl/testing:absltest
-        "//temporian/core/data:dtype",
-        "//temporian/core/data:node",
-        "//temporian/core/operators:fast_fourier_transform",
-    ],
-)
-
-py_test(
-<<<<<<< HEAD
-    name = "test_filter",
-    srcs = ["test_filter.py"],
-=======
-    name = "test_add_index",
-    srcs = ["test_add_index.py"],
->>>>>>> 87ecdff8
-    srcs_version = "PY3",
-    deps = [
-        # already_there/absl/testing:absltest
-        "//temporian/implementation/numpy/data:io",
-        "//temporian/test:utils",
-    ],
-)
-
-py_test(
-<<<<<<< HEAD
-    name = "test_glue",
-    srcs = ["test_glue.py"],
-    srcs_version = "PY3",
-    deps = [
-        # already_there/absl/testing:absltest
-        "//temporian/implementation/numpy/data:io",
-        "//temporian/test:utils",
-    ],
-)
-
-py_test(
-    name = "test_lag",
-    srcs = ["test_lag.py"],
-    srcs_version = "PY3",
-    deps = [
-        # already_there/absl/testing:absltest
-        "//temporian/implementation/numpy/data:io",
-=======
-    name = "test_arithmetic_multi_index",
-    srcs = ["test_arithmetic_multi_index.py"],
-    srcs_version = "PY3",
-    deps = [
-        "//temporian/implementation/numpy/data:io",
-        # "//temporian/core/data:duration",
->>>>>>> 87ecdff8
-        "//temporian/test:utils",
-    ],
-)
-
-py_test(
-<<<<<<< HEAD
-    name = "test_leak",
-    srcs = ["test_leak.py"],
-=======
-    name = "test_drop_index",
-    srcs = ["test_drop_index.py"],
->>>>>>> 87ecdff8
-    srcs_version = "PY3",
-    deps = [
-        # already_there/absl/testing:absltest
-        "//temporian/implementation/numpy/data:io",
-        "//temporian/test:utils",
-    ],
-)
-
-py_test(
-    name = "test_map",
-    srcs = ["test_map.py"],
-    srcs_version = "PY3",
-    deps = [
-        # already_there/absl/testing:absltest
-        "//temporian/implementation/numpy/data:io",
-        "//temporian/test:utils",
-    ],
-)
-
-py_test(
-    name = "test_prefix",
-    srcs = ["test_prefix.py"],
-    srcs_version = "PY3",
-    deps = [
-        # already_there/absl/testing:absltest
-        "//temporian/implementation/numpy/data:io",
-        "//temporian/test:utils",
-    ],
-)
-
-py_test(
-    name = "test_propagate",
-    srcs = ["test_propagate.py"],
-    srcs_version = "PY3",
-    deps = [
-        # already_there/absl/testing:absltest
-        "//temporian/implementation/numpy/data:io",
-        "//temporian/test:utils",
-    ],
-)
-
-py_test(
-    name = "test_rename",
-    srcs = ["test_rename.py"],
-    srcs_version = "PY3",
-    deps = [
-        # already_there/absl/testing:absltest
-        "//temporian/implementation/numpy/data:io",
-        "//temporian/test:utils",
-    ],
-)
-
-py_test(
-    name = "test_resample",
-    srcs = ["test_resample.py"],
-    srcs_version = "PY3",
-    deps = [
-        # already_there/absl/testing:absltest
-        "//temporian/implementation/numpy/data:io",
-        "//temporian/test:utils",
-    ],
-)
-
-py_test(
-    name = "test_select",
-    srcs = ["test_select.py"],
-    srcs_version = "PY3",
-    deps = [
-        # already_there/absl/testing:absltest
-        "//temporian/implementation/numpy/data:io",
-        "//temporian/test:utils",
-    ],
-)
-
-py_test(
-    name = "test_select_index_values",
-    srcs = ["test_select_index_values.py"],
-    srcs_version = "PY3",
-    deps = [
-        # already_there/absl/testing:absltest
-        "//temporian/implementation/numpy/data:io",
-        "//temporian/test:utils",
-    ],
-)
-
-py_test(
-    name = "test_until_next",
-    srcs = ["test_until_next.py"],
-    srcs_version = "PY3",
-    deps = [
-        # already_there/absl/testing:absltest
-        "//temporian/implementation/numpy/data:io",
-        "//temporian/test:utils",
-    ],
-)
-
-py_test(
-    name = "tick_calendar_test",
-    srcs = ["tick_calendar_test.py"],
-    srcs_version = "PY3",
-    deps = [
-        # already_there/absl/testing:absltest
-        "//temporian/core/data:dtype",
-        "//temporian/core/data:node",
-        "//temporian/core/operators:tick_calendar",
-    ],
-<<<<<<< HEAD
-)
-
-py_test(
-    name = "test_arithmetic_multi_index",
-    srcs = ["test_arithmetic_multi_index.py"],
-    srcs_version = "PY3",
-    deps = [
-        "//temporian/implementation/numpy/data:io",
-        # "//temporian/core/data:duration",
-        "//temporian/test:utils",
-    ],
-)
-
-py_test(
-    name = "test_where",
-    srcs = ["test_where.py"],
-    srcs_version = "PY3",
-    deps = [
-        "//temporian/implementation/numpy/data:io",
-        # "//temporian/core/data:duration",
-        "//temporian/test:utils",
-    ],
-=======
->>>>>>> 87ecdff8
-)
+package(
+    default_visibility = ["//visibility:public"],
+    licenses = ["notice"],
+)
+
+# Tests
+# =====
+
+py_test(
+    name = "join_test",
+    srcs = ["join_test.py"],
+    srcs_version = "PY3",
+    deps = [
+        # already_there/absl/testing:absltest
+        "//temporian/core/data:dtype",
+        "//temporian/core/data:node",
+        "//temporian/core/operators:join",
+    ],
+)
+
+py_test(
+    name = "fft_test",
+    srcs = ["fft_test.py"],
+    srcs_version = "PY3",
+    deps = [
+        # already_there/absl/testing:absltest
+        "//temporian/core/data:dtype",
+        "//temporian/core/data:node",
+        "//temporian/core/operators:fast_fourier_transform",
+    ],
+)
+
+py_test(
+    name = "test_add_index",
+    srcs = ["test_add_index.py"],
+    srcs_version = "PY3",
+    deps = [
+        # already_there/absl/testing:absltest
+        "//temporian/implementation/numpy/data:io",
+        "//temporian/test:utils",
+    ],
+)
+
+py_test(
+    name = "test_filter",
+    srcs = ["test_filter.py"],
+    srcs_version = "PY3",
+    deps = [
+        # already_there/absl/testing:absltest
+        "//temporian/implementation/numpy/data:io",
+        "//temporian/test:utils",
+    ],
+)
+
+py_test(
+    name = "test_glue",
+    srcs = ["test_glue.py"],
+    srcs_version = "PY3",
+    deps = [
+        # already_there/absl/testing:absltest
+        "//temporian/implementation/numpy/data:io",
+        "//temporian/test:utils",
+    ],
+)
+
+py_test(
+    name = "test_lag",
+    srcs = ["test_lag.py"],
+    srcs_version = "PY3",
+    deps = [
+        # already_there/absl/testing:absltest
+        "//temporian/implementation/numpy/data:io",
+        "//temporian/test:utils",
+    ],
+)
+
+py_test(
+    name = "test_leak",
+    srcs = ["test_leak.py"],
+    srcs_version = "PY3",
+    deps = [
+        # already_there/absl/testing:absltest
+        "//temporian/implementation/numpy/data:io",
+        "//temporian/test:utils",
+    ],
+)
+
+py_test(
+    name = "test_map",
+    srcs = ["test_map.py"],
+    srcs_version = "PY3",
+    deps = [
+        # already_there/absl/testing:absltest
+        "//temporian/implementation/numpy/data:io",
+        "//temporian/test:utils",
+    ],
+)
+
+py_test(
+    name = "test_prefix",
+    srcs = ["test_prefix.py"],
+    srcs_version = "PY3",
+    deps = [
+        # already_there/absl/testing:absltest
+        "//temporian/implementation/numpy/data:io",
+        "//temporian/test:utils",
+    ],
+)
+
+py_test(
+    name = "test_propagate",
+    srcs = ["test_propagate.py"],
+    srcs_version = "PY3",
+    deps = [
+        # already_there/absl/testing:absltest
+        "//temporian/implementation/numpy/data:io",
+        "//temporian/test:utils",
+    ],
+)
+
+py_test(
+    name = "test_rename",
+    srcs = ["test_rename.py"],
+    srcs_version = "PY3",
+    deps = [
+        # already_there/absl/testing:absltest
+        "//temporian/implementation/numpy/data:io",
+        "//temporian/test:utils",
+    ],
+)
+
+py_test(
+    name = "test_resample",
+    srcs = ["test_resample.py"],
+    srcs_version = "PY3",
+    deps = [
+        # already_there/absl/testing:absltest
+        "//temporian/implementation/numpy/data:io",
+        "//temporian/test:utils",
+    ],
+)
+
+py_test(
+    name = "test_select",
+    srcs = ["test_select.py"],
+    srcs_version = "PY3",
+    deps = [
+        # already_there/absl/testing:absltest
+        "//temporian/implementation/numpy/data:io",
+        "//temporian/test:utils",
+    ],
+)
+
+py_test(
+    name = "test_select_index_values",
+    srcs = ["test_select_index_values.py"],
+    srcs_version = "PY3",
+    deps = [
+        # already_there/absl/testing:absltest
+        "//temporian/implementation/numpy/data:io",
+        "//temporian/test:utils",
+    ],
+)
+
+py_test(
+    name = "test_until_next",
+    srcs = ["test_until_next.py"],
+    srcs_version = "PY3",
+    deps = [
+        # already_there/absl/testing:absltest
+        "//temporian/implementation/numpy/data:io",
+        "//temporian/test:utils",
+    ],
+)
+
+py_test(
+    name = "tick_calendar_test",
+    srcs = ["tick_calendar_test.py"],
+    srcs_version = "PY3",
+    deps = [
+        # already_there/absl/testing:absltest
+        "//temporian/core/data:dtype",
+        "//temporian/core/data:node",
+        "//temporian/core/operators:tick_calendar",
+    ],
+)
+
+py_test(
+    name = "test_arithmetic_multi_index",
+    srcs = ["test_arithmetic_multi_index.py"],
+    srcs_version = "PY3",
+    deps = [
+        "//temporian/implementation/numpy/data:io",
+        # "//temporian/core/data:duration",
+        "//temporian/test:utils",
+    ],
+)
+
+py_test(
+    name = "test_where",
+    srcs = ["test_where.py"],
+    srcs_version = "PY3",
+    deps = [
+        "//temporian/implementation/numpy/data:io",
+        # "//temporian/core/data:duration",
+        "//temporian/test:utils",
+    ],
+)