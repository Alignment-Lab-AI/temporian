--- conflicted
+++ resolved
@@ -14,11 +14,7 @@
 
 """An event is a collection (possibly empty) of timesampled feature values."""
 
-<<<<<<< HEAD
-from typing import List, Optional
-=======
 from typing import Any, List, Optional
->>>>>>> c02bc000
 
 from temporian.core.data.feature import Feature
 from temporian.core.data.sampling import Sampling
@@ -29,16 +25,7 @@
         self,
         features: List[Feature],
         sampling: Sampling,
-<<<<<<< HEAD
         name: Optional[str] = None,
-    ):
-        self._features = features
-        self._sampling = sampling
-        self._name = name
-
-    def __repr__(self):
-        return f"Event<features:{self._features},sampling:{self._sampling},id:{id(self)},name:{self._name}>"
-=======
         # TODO: make Operator the creator's type. I don't know how to circumvent
         # the cyclical import error
         creator: Optional[Any] = None,
@@ -46,6 +33,7 @@
         self._features = features
         self._sampling = sampling
         self._creator = creator
+        self._name = name
 
     def __getitem__(self, feature_names: List[str]) -> "Event":
         # import select operator
@@ -64,9 +52,10 @@
             f"\t\t{features_print}\n"
             "\t},\n"
             f"\tsampling: {self._sampling},\n"
-            f"\tid:{id(self)}\n}}"
+            f"\tid:{id(self)},\n"
+            f"\tname:{self._name}\n"
+            "}}"
         )
->>>>>>> c02bc000
 
     def sampling(self):
         return self._sampling
@@ -74,14 +63,11 @@
     def features(self):
         return self._features
 
-<<<<<<< HEAD
     def name(self) -> str:
         return self._name
-=======
+
     def creator(self):
         return self._creator
-
->>>>>>> c02bc000
 
     def set_name(self, name) -> None:
         self._name = name
@@ -90,7 +76,6 @@
 def input_event(
     features: List[Feature], index: List[str] = [], name: Optional[str] = None
 ) -> Event:
-
     sampling = Sampling(index=index, creator=None)
 
     for feature in features:
