--- conflicted
+++ resolved
@@ -673,30 +673,37 @@
 )
 
 py_test(
-<<<<<<< HEAD
     name = "join_test",
     srcs = ["join_test.py"],
-=======
+    srcs_version = "PY3",
+    deps = [
+        # already_there/absl/testing:absltest
+        ":test_util",
+        "//temporian/core/data:dtype",
+        "//temporian/core/data:node",
+        "//temporian/core/data:schema",
+        "//temporian/implementation/numpy/data:io",
+        "//temporian/core/operators:join",
+        "//temporian/implementation/numpy/operators:join",
+    ],
+)
+
+py_test(
     name = "timestamps_test",
     srcs = ["timestamps_test.py"],
->>>>>>> c822d626
-    srcs_version = "PY3",
-    deps = [
-        # already_there/absl/testing:absltest
-        ":test_util",
-        "//temporian/core/data:dtype",
-        "//temporian/core/data:node",
-        "//temporian/core/data:schema",
-        "//temporian/implementation/numpy/data:io",
-<<<<<<< HEAD
-        "//temporian/core/operators:join",
-        "//temporian/implementation/numpy/operators:join",
-=======
+    srcs_version = "PY3",
+    deps = [
+        # already_there/absl/testing:absltest
+        ":test_util",
+        "//temporian/core/data:dtype",
+        "//temporian/core/data:node",
+        "//temporian/core/data:schema",
+        "//temporian/implementation/numpy/data:io",
         "//temporian/core/operators:timestamps",
         "//temporian/implementation/numpy/operators:timestamps",
     ],
 )
-    
+
 py_test(
     name = "enumerate_test",
     srcs = ["enumerate_test.py"],
@@ -710,7 +717,5 @@
         "//temporian/implementation/numpy/data:io",
         "//temporian/core/operators:enumerate",
         "//temporian/implementation/numpy/operators:enumerate",
->>>>>>> c822d626
-    ],
-)
-    +    ],
+)