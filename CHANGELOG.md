--- conflicted
+++ resolved
@@ -4,11 +4,8 @@
 
 ### Features
 
-<<<<<<< HEAD
 - Added `EventSet.tick_calendar()` operator.
-=======
 - Added `EventSet.where()` operator.
->>>>>>> 0e871485
 - Add `filter_moving_count` operator.
 
 ### Improvements
