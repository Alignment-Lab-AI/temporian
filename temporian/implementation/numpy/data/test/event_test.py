--- conflicted
+++ resolved
@@ -1,81 +1,61 @@
-from absl.testing import absltest
-
-import numpy as np
-
-from temporian.implementation.numpy.data.event_set import IndexData
-from temporian.implementation.numpy.data.event_set import EventSet
-
-
-class EventTest(absltest.TestCase):
-<<<<<<< HEAD
-    def setUp(self):
-        self._event = NumpyEvent(
-=======
-    def test_repr(self):
-        evset = EventSet(
->>>>>>> b524f9ca
-            data={
-                (1, "hello"): IndexData(
-                    features=[
-                        np.array([1, 2, 3]),
-                        np.array([4, 5, 6]),
-                    ],
-                    timestamps=np.array([0.1, 0.2, 0.3]),
-                ),
-                (2, "world"): IndexData(
-                    features=[
-                        np.array([7, 8]),
-                        np.array([9, 10]),
-                    ],
-                    timestamps=np.array([0.4, 0.5]),
-                ),
-            },
-            feature_names=["a", "b"],
-            index_names=["x", "y"],
-            is_unix_timestamp=False,
-        )
-<<<<<<< HEAD
-
-    def test_data_access(self):
-        self.assertEqual(
-            repr(self._event.features()), "[('a', int64), ('b', int64)]"
-        )
-        self.assertEqual(
-            repr(self._event.indexes()), "[('x', int64), ('y', str_)]"
-        )
-
-    def test_repr(self):
-        print(self._event)
-        self.assertEqual(
-            repr(self._event),
-            """indexes: [('x', int64), ('y', str_)]
-features: [('a', int64), ('b', int64)]
-events:
-    x=1 y=hello (3 events):
-        timestamps: [0.1 0.2 0.3]
-        'a': [1 2 3]
-        'b': [4 5 6]
-    x=2 y=world (2 events):
-        timestamps: [0.4 0.5]
-        'a': [7 8]
-        'b': [ 9 10]
-""",
-=======
-        print(evset)
-        self.assertEqual(
-            repr(evset),
-            """data:
-		index_names=['x']
-		feature_names=['a', 'b']
-    (1,): [0.1 0.2 0.3]
-        a<int64>: [1 2 3])
-        b<int64>: [4 5 6])
-    (2,): [0.4 0.5]
-        a<int64>: [7 8])
-        b<int64>: [ 9 10])""",
->>>>>>> b524f9ca
-        )
-
-
-if __name__ == "__main__":
-    absltest.main()
+from absl.testing import absltest
+
+import numpy as np
+
+from temporian.implementation.numpy.data.event_set import IndexData
+from temporian.implementation.numpy.data.event_set import EventSet
+
+
+class EventTest(absltest.TestCase):
+    def setUp(self):
+        self._evset = EventSet(
+            data={
+                (1, "hello"): IndexData(
+                    features=[
+                        np.array([1, 2, 3]),
+                        np.array([4, 5, 6]),
+                    ],
+                    timestamps=np.array([0.1, 0.2, 0.3]),
+                ),
+                (2, "world"): IndexData(
+                    features=[
+                        np.array([7, 8]),
+                        np.array([9, 10]),
+                    ],
+                    timestamps=np.array([0.4, 0.5]),
+                ),
+            },
+            feature_names=["a", "b"],
+            index_names=["x", "y"],
+            is_unix_timestamp=False,
+        )
+
+    def test_data_access(self):
+        self.assertEqual(
+            repr(self._evset.features()), "[('a', int64), ('b', int64)]"
+        )
+        self.assertEqual(
+            repr(self._evset.indexes()), "[('x', int64), ('y', str_)]"
+        )
+
+    def test_repr(self):
+        print(self._evset)
+        self.assertEqual(
+            repr(self._evset),
+            """indexes: [('x', int64), ('y', str_)]
+features: [('a', int64), ('b', int64)]
+events:
+    x=1 y=hello (3 events):
+        timestamps: [0.1 0.2 0.3]
+        'a': [1 2 3]
+        'b': [4 5 6]
+    x=2 y=world (2 events):
+        timestamps: [0.4 0.5]
+        'a': [7 8]
+        'b': [ 9 10]
+""",
+        )
+
+
+if __name__ == "__main__":
+    absltest.main()