--- conflicted
+++ resolved
@@ -18,17 +18,15 @@
 import tempfile
 
 import temporian as t
-<<<<<<< HEAD
-import numpy as np
 
-from temporian.implementation.pandas.data.event import PandasEvent
-from temporian.implementation.numpy.data.event import NumpyEvent, NumpyFeature
-from temporian.implementation.numpy.data.sampling import NumpySampling
-=======
+# DO NOT SUBMIT
+# import numpy as np
+# from temporian.implementation.pandas.data.event import PandasEvent
+# from temporian.implementation.numpy.data.event import NumpyEvent, NumpyFeature
+# from temporian.implementation.numpy.data.sampling import NumpySampling
+
 import pandas as pd
-
 from temporian.implementation.numpy.data.event import NumpyEvent
->>>>>>> 5bdfdff4
 
 
 class TFPTest(absltest.TestCase):
@@ -42,32 +40,12 @@
 
         b = t.sma(event=a, window_length=7)
 
-<<<<<<< HEAD
-        input_signal_data = NumpyEvent(
-            data={
-                (): [
-                    NumpyFeature(
-                        name="f1",
-                        data=np.array([1, 2, 3, 4]),
-                    ),
-                    NumpyFeature(
-                        name="f2",
-                        data=np.array([5, 6, 7, 8]),
-                    ),
-                ]
-            },
-            sampling=NumpySampling(
-                index=[],
-                data={(): np.array([0, 2, 4, 6], dtype=np.float64)},
-            ),
-=======
         df = pd.DataFrame(
             {
                 "time": [0, 2, 4, 6],
                 "f1": [1, 2, 3, 4],
                 "f2": [5, 6, 7, 8],
             }
->>>>>>> 5bdfdff4
         )
         input_signal_data = NumpyEvent.from_dataframe(
             df, index_names=[], timestamp_column=["time"]
