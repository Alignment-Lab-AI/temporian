from typing import Dict

from temporian.core.operators.filter import FilterOperator
from temporian.implementation.numpy import implementation_lib
from temporian.implementation.numpy.data.event_set import IndexData
from temporian.implementation.numpy.data.event_set import EventSet
from temporian.implementation.numpy.operators.base import OperatorImplementation


class FilterNumpyImplementation(OperatorImplementation):
    """Numpy implementation of the filter operator."""

    def __init__(self, operator: FilterOperator) -> None:
        super().__init__(operator)

    def __call__(
        self, input: EventSet, condition: EventSet
    ) -> Dict[str, EventSet]:
        output_evset = EventSet(
            {}, input.feature_names, input.index_names, input.is_unix_timestamp
        )
        for condition_index, condition_data in condition.iterindex():
            # get boolean mask from condition
            mask = condition_data.features[0]

<<<<<<< HEAD
            src_event = event[condition_index]
=======
            # filter timestamps
            filtered_timestamps = input[index_key].timestamps[index_mask]
>>>>>>> b524f9ca

            filtered_timestamps = src_event.timestamps[mask]

            filtered_features = [
<<<<<<< HEAD
                feature_data[mask] for feature_data in src_event.features
            ]

            output_event[condition_index] = IndexData(
=======
                evset_feature[index_mask]
                for evset_feature in input[index_key].features
            ]
            # set filtered data
            output_evset[index_key] = IndexData(
>>>>>>> b524f9ca
                filtered_features, filtered_timestamps
            )

        return {"output": output_evset}


implementation_lib.register_operator_implementation(
    FilterOperator, FilterNumpyImplementation
)<|MERGE_RESOLUTION|>--- conflicted
+++ resolved
@@ -23,28 +23,15 @@
             # get boolean mask from condition
             mask = condition_data.features[0]
 
-<<<<<<< HEAD
-            src_event = event[condition_index]
-=======
-            # filter timestamps
-            filtered_timestamps = input[index_key].timestamps[index_mask]
->>>>>>> b524f9ca
+            src_event = input[condition_index]
 
             filtered_timestamps = src_event.timestamps[mask]
 
             filtered_features = [
-<<<<<<< HEAD
                 feature_data[mask] for feature_data in src_event.features
             ]
 
-            output_event[condition_index] = IndexData(
-=======
-                evset_feature[index_mask]
-                for evset_feature in input[index_key].features
-            ]
-            # set filtered data
-            output_evset[index_key] = IndexData(
->>>>>>> b524f9ca
+            output_evset[condition_index] = IndexData(
                 filtered_features, filtered_timestamps
             )
 
