--- conflicted
+++ resolved
@@ -11,12 +11,9 @@
     srcs = ["all_operators.py"],
     srcs_version = "PY3",
     deps = [
-<<<<<<< HEAD
         ":cast",
         ":drop_index",
-=======
         ":filter",
->>>>>>> 9b66a2e3
         ":glue",
         ":lag",
         ":prefix",
@@ -52,26 +49,8 @@
 )
 
 py_library(
-<<<<<<< HEAD
     name = "cast",
     srcs = ["cast.py"],
-=======
-    name = "filter",
-    srcs = ["filter.py"],
-    srcs_version = "PY3",
-    deps = [
-        ":base",
-        "//temporian/core/operators:filter",
-        "//temporian/implementation/numpy:implementation_lib",
-        "//temporian/implementation/numpy/data:event",
-        "//temporian/implementation/numpy/data:sampling",
-    ],
-)
-
-py_library(
-    name = "glue",
-    srcs = ["glue.py"],
->>>>>>> 9b66a2e3
     srcs_version = "PY3",
     deps = [
         ":base",
@@ -89,6 +68,19 @@
     deps = [
         ":base",
         "//temporian/core/operators:drop_index",
+        "//temporian/implementation/numpy:implementation_lib",
+        "//temporian/implementation/numpy/data:event",
+        "//temporian/implementation/numpy/data:sampling",
+    ],
+)
+
+py_library(
+    name = "filter",
+    srcs = ["filter.py"],
+    srcs_version = "PY3",
+    deps = [
+        ":base",
+        "//temporian/core/operators:filter",
         "//temporian/implementation/numpy:implementation_lib",
         "//temporian/implementation/numpy/data:event",
         "//temporian/implementation/numpy/data:sampling",
