--- conflicted
+++ resolved
@@ -22,16 +22,12 @@
 pylint = "^2.15.10"
 memory-profiler = "^0.61.0"
 scalene = "^1.5.20"
-<<<<<<< HEAD
 mkdocs = "^1.4.2"
 mkdocstrings = {extras = ["python"], version = "^0.20.0"}
 mkdocs-material = "^9.1.5"
 mkdocs-gen-files = "^0.4.0"
 mkdocs-literate-nav = "^0.6.0"
 mkdocs-section-index = "^0.3.5"
-=======
-# notebook = "^6.5.4"
->>>>>>> dea8aeb5
 
 [tool.black]
 line-length = 80
