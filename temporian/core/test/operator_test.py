--- conflicted
+++ resolved
@@ -39,17 +39,11 @@
             def _get_pandas_implementation(self):
                 raise NotImplementedError()
 
-<<<<<<< HEAD
-        def build_fake_event():
-            return Event(
+        def build_fake_node():
+            return Node(
                 features=[],
                 sampling=Sampling(index_levels=[], is_unix_timestamp=False),
                 creator=None,
-=======
-        def build_fake_node():
-            return Node(
-                features=[], sampling=Sampling(index_levels=[]), creator=None
->>>>>>> 324108f2
             )
 
         t = ToyOperator()
