--- conflicted
+++ resolved
@@ -106,52 +106,6 @@
     input_1: EventSetOrNode,
     input_2: EventSetOrNode,
 ) -> EventSetOrNode:
-<<<<<<< HEAD
-    """Subtracts two [`EventSets`][temporian.EventSet].
-
-    Each feature in `input_2` is subtracted from the feature in `input_1` in the
-    same position.
-
-    `input_1` and `input_2` must have the same sampling, index, number of
-    features and dtype for the features in the same positions.
-
-    Example:
-        ```python
-        >>> a = tp.event_set(
-        ...     timestamps=[1, 2, 3],
-        ...     features={"f1": [0, 100, 200]}
-        ... )
-        >>> b = tp.event_set(
-        ...     timestamps=[1, 2, 3],
-        ...     features={"f2": [10, 20, -5]},
-        ...     same_sampling_as=a
-        ... )
-
-        >>> c = a - b
-        >>> c
-        indexes: []
-        features: [('sub_f1_f2', int64)]
-        events:
-            (3 events):
-                timestamps: [1. 2. 3.]
-                'sub_f1_f2': [-10 80 205]
-        ...
-
-        ```
-
-    See [`tp.add()`][temporian.add] examples to see how to match samplings,
-    dtypes and index, in order to apply arithmetic operators in different
-    EventSets.
-
-    Args:
-        input_1: First EventSet.
-        input_2: Second EventSet.
-
-    Returns:
-        Subtraction of `input_2`'s features from `input_1`'s.
-    """
-=======
->>>>>>> e680059d
     assert isinstance(input_1, EventSetNode)
     assert isinstance(input_2, EventSetNode)
 
