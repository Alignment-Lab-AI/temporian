--- conflicted
+++ resolved
@@ -296,36 +296,8 @@
 
         operator_output = impl.call(node=self.evset)
 
-        self.assertEqual(output_evset, operator_output["node"])
-
-<<<<<<< HEAD
-=======
-    def test_correct_negation(self) -> None:
-        """Test correct negation operator."""
-
-        output_evset = EventSet.from_dataframe(
-            pd.DataFrame(
-                [
-                    [0, 1.0, -10.0],
-                    [0, 2.0, 0.0],
-                    [0, 3.0, -12.0],
-                    [0, 4.0, np.nan],
-                    [0, 5.0, -30.0],
-                ],
-                columns=["store_id", "timestamp", "sales"],
-            ),
-            index_names=["store_id"],
-        )
-
-        operator = NegateOperator(node=self.node)
-
-        impl = NegateNumpyImplementation(operator)
-
-        operator_output = impl.call(node=self.evset)
-
-        self.assertEqual(output_evset, operator_output["node"])
-
->>>>>>> 7ebc9a84
+        self.assertEqual(numpy_output_event, operator_output["event"])
+
     def test_correct_sum_multi_index(self) -> None:
         """Test correct sum operator with multiple indexes."""
 
@@ -450,13 +422,10 @@
                 columns=[
                     "store_id",
                     "timestamp",
-                    "add_sales_10",
-                    "add_revenue_10",
-                ],
-<<<<<<< HEAD
-                columns=["store_id", "timestamp", "sales"],
-=======
->>>>>>> 7ebc9a84
+                    "sales",
+                    "revenue",
+                ],
+                columns=["store_id", "timestamp", "add_sales_10"],
             ),
             index_names=["store_id"],
         )
