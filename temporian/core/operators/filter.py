# Copyright 2021 Google LLC.
#
# Licensed under the Apache License, Version 2.0 (the "License");
# you may not use this file except in compliance with the License.
# You may obtain a copy of the License at
#
#     https://www.apache.org/licenses/LICENSE-2.0
#
# Unless required by applicable law or agreed to in writing, software
# distributed under the License is distributed on an "AS IS" BASIS,
# WITHOUT WARRANTIES OR CONDITIONS OF ANY KIND, either express or implied.
# See the License for the specific language governing permissions and
# limitations under the License.

"""Filter operator class and public API function definition."""

from temporian.core import operator_lib
from temporian.core.data.dtype import DType
from temporian.core.data.feature import Feature
from temporian.core.data.node import Node
from temporian.core.data.sampling import Sampling
from temporian.core.operators.base import Operator
from temporian.proto import core_pb2 as pb


class FilterOperator(Operator):
    def __init__(self, input: Node, condition: Node):
        super().__init__()

        # check that condition is a single feature
        if len(condition.features) != 1:
            raise ValueError(
                "Condition must be a single feature. Got"
                f" {len(condition.features)} instead."
            )

        # check that condition is a boolean feature
        if condition.features[0].dtype != DType.BOOLEAN:
            raise ValueError(
                "Condition must be a boolean feature. Got"
                f" {condition.features[0].dtype} instead."
            )

        # check both nodes have same sampling
        if input.sampling.index != condition.sampling.index:
            raise ValueError(
                "Node and condition must have the same sampling. Got"
                f" {input.sampling} and {condition.sampling} instead."
            )

        # inputs
        self.add_input("input", input)
        self.add_input("condition", condition)

        output_sampling = Sampling(
<<<<<<< HEAD
            index_levels=input.sampling.index, creator=self
=======
            index_levels=node.sampling.index,
            creator=self,
            is_unix_timestamp=node.sampling.is_unix_timestamp,
>>>>>>> 0b0d45ef
        )

        self.condition_name = condition.features[0].name

        # outputs
        output_features = [  # pylint: disable=g-complex-comprehension
            Feature(
                name=f.name,
                dtype=f.dtype,
                sampling=output_sampling,
                creator=self,
            )
            for f in input.features
        ]

        self.add_output(
            "output",
            Node(
                features=output_features,
                sampling=output_sampling,
                creator=self,
            ),
        )

        self.check()

    @classmethod
    def build_op_definition(cls) -> pb.OperatorDef:
        return pb.OperatorDef(
            key="FILTER",
            attributes=[],
            inputs=[
                pb.OperatorDef.Input(key="input"),
                pb.OperatorDef.Input(key="condition"),
            ],
            outputs=[pb.OperatorDef.Output(key="output")],
        )


operator_lib.register_operator(FilterOperator)


# pylint: disable=redefined-builtin
def filter(
    input: Node,
    condition: Node,
) -> Node:
    """Filters out timestamps in a node for which a condition is false.

    Each timestamp in `input` is only kept if the corresponding value for that
    timestamp in `condition` is `True`.

    `input` and `condition` must have the same sampling.

    Args:
        input: Node to filter.
        condition: Node with a single boolean feature condition.

    Returns:
        Filtered input.
    """
    return FilterOperator(input, condition).outputs["output"]<|MERGE_RESOLUTION|>--- conflicted
+++ resolved
@@ -53,13 +53,9 @@
         self.add_input("condition", condition)
 
         output_sampling = Sampling(
-<<<<<<< HEAD
-            index_levels=input.sampling.index, creator=self
-=======
-            index_levels=node.sampling.index,
+            index_levels=input.sampling.index,
             creator=self,
-            is_unix_timestamp=node.sampling.is_unix_timestamp,
->>>>>>> 0b0d45ef
+            is_unix_timestamp=input.sampling.is_unix_timestamp,
         )
 
         self.condition_name = condition.features[0].name
