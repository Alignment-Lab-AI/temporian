--- conflicted
+++ resolved
@@ -10,12 +10,9 @@
     srcs = ["all_operators.py"],
     srcs_version = "PY3",
     deps = [
-<<<<<<< HEAD
         ":cast",
         ":drop_index",
-=======
         ":filter",
->>>>>>> 9b66a2e3
         ":glue",
         ":lag",
         ":prefix",
@@ -64,10 +61,6 @@
 )
 
 py_library(
-<<<<<<< HEAD
-    name = "glue",
-    srcs = ["glue.py"],
-=======
     name = "filter",
     srcs = ["filter.py"],
     srcs_version = "PY3",
@@ -82,9 +75,8 @@
 )
 
 py_library(
-    name = "lag",
-    srcs = ["lag.py"],
->>>>>>> 9b66a2e3
+    name = "glue",
+    srcs = ["glue.py"],
     srcs_version = "PY3",
     deps = [
         ":base",
