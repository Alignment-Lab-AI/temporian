--- conflicted
+++ resolved
@@ -14,206 +14,4 @@
         "//temporian/implementation/numpy/data:event_set",
         "//temporian/implementation/numpy/operators:base",
     ],
-)
-
-# Tests
-# =====
-
-<<<<<<< HEAD
-py_test(
-    name = "unique_timestamps_test",
-    srcs = ["unique_timestamps_test.py"],
-    srcs_version = "PY3",
-    deps = [
-        # already_there/absl/testing:absltest
-        # already_there/pandas
-        # already_there/numpy
-        "//temporian/io:pandas",
-        "//temporian/core/operators:unique_timestamps",
-        "//temporian/implementation/numpy/data:io",
-        "//temporian/implementation/numpy/operators:unique_timestamps",
-    ],
-)
-
-py_test(
-    name = "since_last_test",
-    srcs = ["since_last_test.py"],
-    srcs_version = "PY3",
-    deps = [
-        # already_there/absl/testing:absltest
-        # already_there/pandas
-        # already_there/numpy
-        "//temporian/io:pandas",
-=======
-py_test(
-    name = "cast_test",
-    srcs = ["cast_test.py"],
-    srcs_version = "PY3",
-    deps = [
-        ":utils",
-        # already_there/absl/testing:absltest
-        # already_there/numpy
-        # already_there/pandas
-        "//temporian/io:pandas",
-        "//temporian/core:evaluation",
-        "//temporian/core/data:dtype",
-        "//temporian/core/data:node",
-        "//temporian/core/operators:cast",
-        "//temporian/implementation/numpy/data:event_set",
-        "//temporian/implementation/numpy/data:io",
-        "//temporian/implementation/numpy/operators:cast",
-    ],
-)
-
-py_test(
-    name = "timestamps_test",
-    srcs = ["timestamps_test.py"],
-    srcs_version = "PY3",
-    deps = [
-        # already_there/absl/testing:absltest
->>>>>>> cf95303c
-        ":utils",
-        "//temporian/core/data:dtype",
-        "//temporian/core/data:node",
-        "//temporian/core/data:schema",
-<<<<<<< HEAD
-        "//temporian/core/operators:since_last",
-        "//temporian/implementation/numpy/data:io",
-        "//temporian/implementation/numpy/operators:since_last",
-=======
-        "//temporian/implementation/numpy/data:io",
-        "//temporian/core/operators:timestamps",
-        "//temporian/implementation/numpy/operators:timestamps",
->>>>>>> cf95303c
-    ],
-)
-
-py_test(
-<<<<<<< HEAD
-    name = "begin_test",
-    srcs = ["begin_test.py"],
-=======
-    name = "enumerate_test",
-    srcs = ["enumerate_test.py"],
->>>>>>> cf95303c
-    srcs_version = "PY3",
-    deps = [
-        # already_there/absl/testing:absltest
-        ":utils",
-<<<<<<< HEAD
-        "//temporian/implementation/numpy/data:io",
-        "//temporian/core/data:dtype",
-        "//temporian/core/data:node",
-        "//temporian/core/data:schema",
-        "//temporian/core/operators:begin",
-        "//temporian/implementation/numpy/operators:begin",
-    ],
-)
-
-py_test(
-    name = "end_test",
-    srcs = ["end_test.py"],
-    srcs_version = "PY3",
-    deps = [
-        # already_there/absl/testing:absltest
-        ":utils",
-        "//temporian/implementation/numpy/data:io",
-        "//temporian/core/data:dtype",
-        "//temporian/core/data:node",
-        "//temporian/core/data:schema",
-        "//temporian/core/operators:end",
-        "//temporian/implementation/numpy/operators:end",
-=======
-        "//temporian/core/data:dtype",
-        "//temporian/core/data:node",
-        "//temporian/core/data:schema",
-        "//temporian/implementation/numpy/data:io",
-        "//temporian/core/operators:enumerate",
-        "//temporian/implementation/numpy/operators:enumerate",
->>>>>>> cf95303c
-    ],
-)
-
-py_test(
-<<<<<<< HEAD
-    name = "tick_test",
-    srcs = ["tick_test.py"],
-=======
-    name = "combine_test",
-    srcs = ["combine_test.py"],
->>>>>>> cf95303c
-    srcs_version = "PY3",
-    deps = [
-        # already_there/absl/testing:absltest
-        ":utils",
-        "//temporian/core/data:dtype",
-        "//temporian/core/data:node",
-        "//temporian/core/data:schema",
-        "//temporian/implementation/numpy/data:io",
-<<<<<<< HEAD
-        "//temporian/core/operators:tick",
-        "//temporian/implementation/numpy/operators:tick",
-=======
-        "//temporian/core/operators:combine",
-        "//temporian/implementation/numpy/operators:combine",
->>>>>>> cf95303c
-    ],
-)
-
-py_test(
-<<<<<<< HEAD
-    name = "join_test",
-    srcs = ["join_test.py"],
-=======
-    name = "filter_moving_count_test",
-    srcs = ["filter_moving_count_test.py"],
->>>>>>> cf95303c
-    srcs_version = "PY3",
-    deps = [
-        # already_there/absl/testing:absltest
-        ":utils",
-        "//temporian/core/data:dtype",
-        "//temporian/core/data:node",
-        "//temporian/core/data:schema",
-        "//temporian/implementation/numpy/data:io",
-<<<<<<< HEAD
-        "//temporian/core/operators:join",
-        "//temporian/implementation/numpy/operators:join",
-=======
-        "//temporian/core/operators:filter_moving_count",
-        "//temporian/implementation/numpy/operators:filter_moving_count",
->>>>>>> cf95303c
-    ],
-)
-
-py_test(
-<<<<<<< HEAD
-    name = "fft_test",
-    srcs = ["fft_test.py"],
-    srcs_version = "PY3",
-    deps = [
-        # already_there/absl/testing:absltest
-        # already_there/absl/testing:parameterized
-        ":utils",
-=======
-    name = "tick_calendar_test",
-    srcs = ["tick_calendar_test.py"],
-    srcs_version = "PY3",
-    deps = [
-        # already_there/absl/testing:absltest
-        ":utils",
-        "//temporian/test:utils",
->>>>>>> cf95303c
-        "//temporian/core/data:dtype",
-        "//temporian/core/data:node",
-        "//temporian/core/data:schema",
-        "//temporian/implementation/numpy/data:io",
-<<<<<<< HEAD
-        "//temporian/core/operators:fast_fourier_transform",
-        "//temporian/implementation/numpy/operators:fast_fourier_transform",
-=======
-        "//temporian/core/operators:tick_calendar",
-        "//temporian/implementation/numpy/operators:tick_calendar",
->>>>>>> cf95303c
-    ],
 )