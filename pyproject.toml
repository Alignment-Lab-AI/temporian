--- conflicted
+++ resolved
@@ -58,12 +58,9 @@
 griffe = "0.26.0"
 jupyterlab = "^4.0.0"
 mkdocs-exclude-search = "^0.6.5"
-<<<<<<< HEAD
 apache-beam[dataframe] = "^2.48.0"
-=======
 pillow = "^9.5.0"
 cairosvg = "^2.7.0"
->>>>>>> c4ff7baf
 
 [tool.black]
 line-length = 80
