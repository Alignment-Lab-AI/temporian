from collections import defaultdict
from typing import Dict, List, Union, NamedTuple

import numpy as np

from temporian.core.operators.drop_index import DropIndexOperator
from temporian.implementation.numpy.data.event import NumpyEvent
from temporian.implementation.numpy.data.event import NumpyFeature
from temporian.implementation.numpy.data.feature import DTYPE_REVERSE_MAPPING
from temporian.implementation.numpy.data.sampling import NumpySampling
from temporian.implementation.numpy.operators.base import OperatorImplementation
from temporian.implementation.numpy import implementation_lib


class DstIndexGroup:
    def __init__(self, num_src_indexes: int):
        self.num_timestamps: int = 0
        self.timestamps: List[np.ndarray] = []
        self.features: List[List[np.ndarray]] = []

    def __repr__(self):
        return (
            f"DstIndexGroup<num_timestamps:{self.num_timestamps}, "
            f"timestamps:{self.timestamps}, "
            f"features:{self.features}>"
        )


class DropIndexNumpyImplementation(OperatorImplementation):
    def __init__(self, operator: DropIndexOperator) -> None:
        super().__init__(operator)

    def __call__(self, event: NumpyEvent) -> Dict[str, NumpyEvent]:
        index_to_drop = self.operator.index_to_drop
        keep = self.operator.keep
<<<<<<< HEAD
        dst_feature_names = self.operator.dst_feature_names()
        src_index_dtypes = event.sampling.dtypes
=======
        dst_index_names = self.operator.dst_index_names()
        dst_feat_names = self.operator.dst_feat_names

        # source index names
>>>>>>> e3640016
        src_index_names = event.sampling.index

        # Idx in src_index_names of the indexes to keep in the output.
        final_index_idxs = [
            idx
            for idx, name in enumerate(src_index_names)
            if name not in index_to_drop
        ]
        # Idx in src_index_names of the indexes to remove in the output.
        final_nonindex_idxs = [
            idx
            for idx, name in enumerate(src_index_names)
            if name in index_to_drop
        ]

        # Non-aggregated (i.e., in separate containers) event data indexed by
        # the destination index.
        dst_index_groups: Dict[tuple, DstIndexGroup] = defaultdict(
            lambda: DstIndexGroup(len(src_index_names))
        )

        # Compute "dst_index_groups".
        for src_index_lvl, timestamps in event.sampling.data.items():
            dst_index_lvl = tuple((src_index_lvl[i] for i in final_index_idxs))
            dst_index_group = dst_index_groups[dst_index_lvl]
            num_timestamps = len(timestamps)

            features = []
            if keep:
                # Convert the dropped indexes into features
                features = []
                for idx in final_nonindex_idxs:
                    index_name = src_index_names[idx]
                    index_value = src_index_lvl[idx]

                    index_data = np.array(
                        [index_value] * num_timestamps,
                        dtype=DTYPE_REVERSE_MAPPING[
                            src_index_dtypes[index_name]
                        ],
                    )
                    features.append(index_data)

            dst_index_group.num_timestamps += num_timestamps
            dst_index_group.timestamps.append(timestamps)
            dst_index_group.features.append(
                features + [f.data for f in event.data[src_index_lvl]]
            )

        # Aggredates the data
        #
        # TODO: this is merging sorted arrays, we should later improve this code
        # by avoiding the full sort
        dst_sampling_data = {}
        dst_event_data = {}
        for dst_index_lvl, group in dst_index_groups.items():
            # Append together all the timestamps.
            local_dst_sampling_data = np.concatenate(group.timestamps)

            # Sort the timestamps.
            sorted_idxs = np.argsort(local_dst_sampling_data, kind="mergesort")
            dst_sampling_data[dst_index_lvl] = local_dst_sampling_data[
                sorted_idxs
            ]

            # Append together and sort (according to the timestamps) all the feature values.
            local_dst_event_data = []
            for dst_feature_idx, dst_feature_name in enumerate(
                dst_feature_names
            ):
                raw_data = [f[dst_feature_idx] for f in group.features]
                local_dst_event_data.append(
                    NumpyFeature(
                        name=dst_feature_name,
                        data=np.concatenate(raw_data)[sorted_idxs],
                    )
                )
            dst_event_data[dst_index_lvl] = local_dst_event_data

        return {
            "event": NumpyEvent(
                dst_event_data,
                NumpySampling(
                    self.operator.dst_index_names(),
                    dst_sampling_data,
                    is_unix_timestamp=event.sampling.is_unix_timestamp,
                ),
            )
        }


implementation_lib.register_operator_implementation(
    DropIndexOperator, DropIndexNumpyImplementation
)<|MERGE_RESOLUTION|>--- conflicted
+++ resolved
@@ -33,15 +33,8 @@
     def __call__(self, event: NumpyEvent) -> Dict[str, NumpyEvent]:
         index_to_drop = self.operator.index_to_drop
         keep = self.operator.keep
-<<<<<<< HEAD
         dst_feature_names = self.operator.dst_feature_names()
         src_index_dtypes = event.sampling.dtypes
-=======
-        dst_index_names = self.operator.dst_index_names()
-        dst_feat_names = self.operator.dst_feat_names
-
-        # source index names
->>>>>>> e3640016
         src_index_names = event.sampling.index
 
         # Idx in src_index_names of the indexes to keep in the output.
@@ -125,7 +118,7 @@
             "event": NumpyEvent(
                 dst_event_data,
                 NumpySampling(
-                    self.operator.dst_index_names(),
+                    dst_feature_names,
                     dst_sampling_data,
                     is_unix_timestamp=event.sampling.is_unix_timestamp,
                 ),
