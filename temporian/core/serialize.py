--- conflicted
+++ resolved
@@ -1,411 +1,407 @@
-# Copyright 2021 Google LLC.
-#
-# Licensed under the Apache License, Version 2.0 (the "License");
-# you may not use this file except in compliance with the License.
-# You may obtain a copy of the License at
-#
-#     https://www.apache.org/licenses/LICENSE-2.0
-#
-# Unless required by applicable law or agreed to in writing, software
-# distributed under the License is distributed on an "AS IS" BASIS,
-# WITHOUT WARRANTIES OR CONDITIONS OF ANY KIND, either express or implied.
-# See the License for the specific language governing permissions and
-# limitations under the License.
-
-"""Serialization/unserialization of a graph and its components."""
-
-from typing import Set, Any, Dict, Tuple, Optional, Mapping
-
-from google.protobuf import text_format
-
-from temporian.core import operator_lib
-from temporian.core import graph
-from temporian.core.data.node import Node
-from temporian.core.data.feature import Feature
-from temporian.core.data.sampling import Sampling
-from temporian.core.operators import base
-from temporian.core.data.dtype import DType
-from temporian.proto import core_pb2 as pb
-
-
-def save(
-    inputs: Optional[graph.MultipleNodeArg],
-    outputs: graph.MultipleNodeArg,
-    path: str,
-) -> None:
-    """Saves the graph between `inputs` and `outputs` to a file.
-
-    Usage example:
-        ```python
-        a = t.input_node(...)
-        b = t.sma(a, window_length=7.0)
-        t.save(inputs={"io_a": a}, outputs={"io_b": b}, path="graph.tem")
-
-        inputs, outputs = t.load(path="graph.tem")
-        print(t.evaluate(
-            query=outputs["io_b"],
-            input_data{inputs["io_a"]: pandas.DataFrame(...)}
-        ))
-        ```
-
-    Args:
-        inputs: Input nodes. If None, the inputs is inferred. In this case,
-            input nodes have to be named.
-        outputs: Output nodes.
-        path: File path to save to.
-    """
-
-    # TODO: Add support for compressed / binary serialization.
-
-    if inputs is not None:
-        inputs = graph.normalize_multiple_node_arg(inputs)
-
-    outputs = graph.normalize_multiple_node_arg(outputs)
-
-    g = graph.infer_graph(inputs=inputs, outputs=outputs)
-    proto = serialize(g)
-    with open(path, "w") as f:
-        f.write(text_format.MessageToString(proto))
-
-
-def load(
-    path: str, squeeze: bool = False
-) -> Tuple[Dict[str, Node], Dict[str, Node]]:
-    """Loads a graph from a file.
-
-    Args:
-        path: File path to load from.
-        squeeze: If true, and if the input/output contains a single node,
-            returns a node (instead of a dictionary of nodes).
-
-    Returns:
-        Input and output nodes.
-    """
-
-    with open(path, "r") as f:
-        proto = text_format.Parse(f.read(), pb.Graph())
-    g = unserialize(proto)
-
-    inputs = g.inputs
-    outputs = g.outputs
-
-    if squeeze and len(inputs) == 1:
-        inputs = list(inputs.values())[0]
-
-    if squeeze and len(outputs) == 1:
-        outputs = list(outputs.values())[0]
-
-    return inputs, outputs
-
-
-def serialize(src: graph.Graph) -> pb.Graph:
-    """Serializes a graph into a protobuffer."""
-
-    return pb.Graph(
-        operators=[_serialize_operator(o) for o in src.operators],
-        nodes=[_serialize_node(e) for e in src.nodes],
-        features=[_serialize_feature(f) for f in src.features],
-        samplings=[_serialize_sampling(s) for s in src.samplings],
-        inputs=[_serialize_io_signature(k, e) for k, e in src.inputs.items()],
-        outputs=[_serialize_io_signature(k, e) for k, e in src.outputs.items()],
-    )
-
-
-def unserialize(src: pb.Graph) -> graph.Graph:
-    """Unserializes a protobuffer into a graph."""
-
-    # Decode the components.
-    # All the fields except for the "creator" ones are set.
-    samplings = {s.id: _unserialize_sampling(s) for s in src.samplings}
-    features = {f.id: _unserialize_feature(f, samplings) for f in src.features}
-    nodes = {e.id: _unserialize_node(e, samplings, features) for e in src.nodes}
-    operators = {o.id: _unserialize_operator(o, nodes) for o in src.operators}
-
-    # Set the creator fields.
-    def get_creator(op_id: str) -> base.Operator:
-        if op_id not in operators:
-            raise ValueError(f"Non existing creator operator {op_id}")
-        return operators[op_id]
-
-    for src_node in src.nodes:
-        if src_node.creator_operator_id:
-            nodes[src_node.id].creator = get_creator(
-                src_node.creator_operator_id
-            )
-    for src_feature in src.features:
-        if src_feature.creator_operator_id:
-            features[src_feature.id].creator = get_creator(
-                src_feature.creator_operator_id
-            )
-    for src_sampling in src.samplings:
-        if src_sampling.creator_operator_id:
-            samplings[src_sampling.id].creator = get_creator(
-                src_sampling.creator_operator_id
-            )
-
-    # Copy extracted items.
-    g = graph.Graph()
-    for sampling in samplings.values():
-        g.samplings.add(sampling)
-    for node in nodes.values():
-        g.nodes.add(node)
-    for feature in features.values():
-        g.features.add(feature)
-    for operator in operators.values():
-        g.operators.add(operator)
-
-    # IO Signature
-    def get_node(node_id: str) -> Node:
-        if node_id not in nodes:
-            raise ValueError(f"Non existing node {node_id}")
-        return nodes[node_id]
-
-    for item in src.inputs:
-        g.inputs[item.key] = get_node(item.node_id)
-
-    for item in src.outputs:
-        g.outputs[item.key] = get_node(item.node_id)
-
-    return g
-
-
-def _identifier(item: Any) -> str:
-<<<<<<< HEAD
-    """Creates a unique identifier for an object within a graph."""
-=======
-    """Creates a unique identifier for an object within a processor."""
-    if item is None:
-        raise ValueError("Cannot get id of None")
->>>>>>> df08ab93
-    return str(id(item))
-
-
-def all_identifiers(collection: Any) -> Set[str]:
-    """Builds the set of identifiers of a collections of nodes/features/..."""
-    return {_identifier(x) for x in collection}
-
-
-def _serialize_operator(src: base.Operator) -> pb.Operator:
-    return pb.Operator(
-        id=_identifier(src),
-        operator_def_key=src.definition().key,
-        inputs=[
-            pb.Operator.NodeArgument(key=k, node_id=_identifier(v))
-            for k, v in src.inputs.items()
-        ],
-        outputs=[
-            pb.Operator.NodeArgument(key=k, node_id=_identifier(v))
-            for k, v in src.outputs.items()
-        ],
-        attributes=[
-            _attribute_to_proto(k, v) for k, v in src.attributes.items()
-        ],
-    )
-
-
-def _unserialize_operator(
-    src: pb.Operator, nodes: Dict[str, Node]
-) -> base.Operator:
-    operator_class = operator_lib.get_operator_class(src.operator_def_key)
-
-    def get_node(key):
-        if key not in nodes:
-            raise ValueError(f"Non existing node {key}")
-        return nodes[key]
-
-    input_args = {x.key: get_node(x.node_id) for x in src.inputs}
-    output_args = {x.key: get_node(x.node_id) for x in src.outputs}
-    attribute_args = {x.key: _attribute_from_proto(x) for x in src.attributes}
-
-    # We construct the operator.
-    op: base.Operator = operator_class(**input_args, **attribute_args)
-
-    # Check that the operator signature matches the expected one.
-    if op.inputs.keys() != input_args.keys():
-        raise ValueError(
-            f"Restoring the operator {src.operator_def_key} lead "
-            "to an unexpected input signature. "
-            f"Expected: {input_args.keys()} Effective: {op.inputs.keys()}"
-        )
-
-    if op.outputs.keys() != output_args.keys():
-        raise ValueError(
-            f"Restoring the operator {src.operator_def_key} lead "
-            "to an unexpected output signature. "
-            f"Expected: {output_args.keys()} Effective: {op.outputs.keys()}"
-        )
-
-    if op.attributes.keys() != attribute_args.keys():
-        raise ValueError(
-            f"Restoring the operator {src.operator_def_key} lead to an"
-            " unexpected attributes signature. Expected:"
-            f" {attribute_args.keys()} Effective: {op.attributes.keys()}"
-        )
-    # TODO: Deep check of equality of the inputs / outputs / attributes
-
-    # Override the inputs / outputs / attributes
-    op.inputs = input_args
-    op.outputs = output_args
-    op.attributes = attribute_args
-    return op
-
-
-def _serialize_node(src: Node) -> pb.Node:
-    return pb.Node(
-        id=_identifier(src),
-        sampling_id=_identifier(src.sampling),
-        feature_ids=[_identifier(f) for f in src.features],
-        name=src.name,
-        creator_operator_id=(
-            _identifier(src.creator) if src.creator is not None else None
-        ),
-    )
-
-
-def _unserialize_node(
-    src: pb.Node, samplings: Dict[str, Sampling], features: Dict[str, Feature]
-) -> Node:
-    if src.sampling_id not in samplings:
-        raise ValueError(f"Non existing sampling {src.sampling_id} in {src}")
-
-    def get_feature(key):
-        if key not in features:
-            raise ValueError(f"Non existing feature {key}")
-        return features[key]
-
-    return Node(
-        sampling=samplings[src.sampling_id],
-        features=[get_feature(f) for f in src.feature_ids],
-        name=src.name,
-        creator=None,
-    )
-
-
-def _serialize_feature(src: Feature) -> pb.Feature:
-    return pb.Feature(
-        id=_identifier(src),
-        name=src.name,
-        dtype=_serialize_dtype(src.dtype),
-        sampling_id=_identifier(src.sampling),
-        creator_operator_id=(
-            _identifier(src.creator) if src.creator is not None else None
-        ),
-    )
-
-
-def _unserialize_feature(
-    src: pb.Feature, samplings: Dict[str, Sampling]
-) -> Feature:
-    if src.sampling_id not in samplings:
-        raise ValueError(f"Non existing sampling {src.sampling_id} in {src}")
-
-    return Feature(
-        name=src.name,
-        dtype=_unserialize_dtype(src.dtype),
-        sampling=samplings[src.sampling_id],
-        creator=None,
-    )
-
-
-def _serialize_sampling(src: Sampling) -> pb.Sampling:
-    return pb.Sampling(
-        id=_identifier(src),
-        index=pb.Index(
-            levels=[
-                pb.Index.IndexLevel(name=name, dtype=_serialize_dtype(dtype))
-                for name, dtype in zip(src.index.names, src.index.dtypes)
-            ]
-        ),
-        creator_operator_id=(
-            _identifier(src.creator) if src.creator is not None else None
-        ),
-        is_unix_timestamp=src.is_unix_timestamp,
-    )
-
-
-def _unserialize_sampling(src: pb.Sampling) -> Sampling:
-    return Sampling(
-        index_levels=[
-            (index_level.name, _unserialize_dtype(index_level.dtype))
-            for index_level in src.index.levels
-        ],
-        creator=None,
-        is_unix_timestamp=src.is_unix_timestamp,
-    )
-
-
-def _serialize_dtype(dtype) -> pb.DType:
-    if dtype not in DTYPE_MAPPING:
-        raise ValueError(f"Non supported type {dtype}")
-    return DTYPE_MAPPING[dtype]
-
-
-def _unserialize_dtype(dtype: pb.DType):
-    if dtype not in INV_DTYPE_MAPPING:
-        raise ValueError(f"Non supported type {dtype}")
-    return INV_DTYPE_MAPPING[dtype]
-
-
-DTYPE_MAPPING = {
-    DType.FLOAT64: pb.DType.FLOAT64,
-    DType.FLOAT32: pb.DType.FLOAT32,
-    DType.INT64: pb.DType.INT64,
-    DType.INT32: pb.DType.INT32,
-    DType.BOOLEAN: pb.DType.BOOLEAN,
-    DType.STRING: pb.DType.STRING,
-}
-INV_DTYPE_MAPPING = {v: k for k, v in DTYPE_MAPPING.items()}
-
-
-def _attribute_to_proto(
-    key: str, value: base.AttributeType
-) -> pb.Operator.Attribute:
-    if isinstance(value, str):
-        return pb.Operator.Attribute(key=key, str=value)
-    if isinstance(value, bool):
-        # NOTE: Check this before int (isinstance(False, int) is also True)
-        return pb.Operator.Attribute(key=key, boolean=value)
-    if isinstance(value, int):
-        return pb.Operator.Attribute(key=key, integer_64=value)
-    if isinstance(value, float):
-        return pb.Operator.Attribute(key=key, float_64=value)
-    # list of strings
-    if isinstance(value, list) and all(isinstance(val, str) for val in value):
-        return pb.Operator.Attribute(
-            key=key, list_str=pb.Operator.Attribute.ListString(value=value)
-        )
-    # map<str, str>
-    if (
-        isinstance(value, Mapping)
-        and all(isinstance(key, str) for key in value.keys())
-        and all(isinstance(val, str) for val in value.values())
-    ):
-        return pb.Operator.Attribute(
-            key=key, map_str_str=pb.Operator.Attribute.MapStrStr(value=value)
-        )
-    raise ValueError(
-        f"Non supported type {type(value)} for attribute {key}={value}"
-    )
-
-
-def _attribute_from_proto(src: pb.Operator.Attribute) -> base.AttributeType:
-    if src.HasField("integer_64"):
-        return src.integer_64
-    if src.HasField("str"):
-        return src.str
-    if src.HasField("float_64"):
-        return src.float_64
-    if src.HasField("list_str"):
-        return list(src.list_str.value)
-    if src.HasField("boolean"):
-        return bool(src.boolean)
-    if src.HasField("map_str_str"):
-        return dict(src.map_str_str.value)
-    raise ValueError(f"Non supported proto attribute {src}")
-
-
-def _serialize_io_signature(key: str, node: Node):
-    return pb.IOSignature(
-        key=key,
-        node_id=_identifier(node),
-    )
+# Copyright 2021 Google LLC.
+#
+# Licensed under the Apache License, Version 2.0 (the "License");
+# you may not use this file except in compliance with the License.
+# You may obtain a copy of the License at
+#
+#     https://www.apache.org/licenses/LICENSE-2.0
+#
+# Unless required by applicable law or agreed to in writing, software
+# distributed under the License is distributed on an "AS IS" BASIS,
+# WITHOUT WARRANTIES OR CONDITIONS OF ANY KIND, either express or implied.
+# See the License for the specific language governing permissions and
+# limitations under the License.
+
+"""Serialization/unserialization of a graph and its components."""
+
+from typing import Set, Any, Dict, Tuple, Optional, Mapping
+
+from google.protobuf import text_format
+
+from temporian.core import operator_lib
+from temporian.core import graph
+from temporian.core.data.node import Node
+from temporian.core.data.feature import Feature
+from temporian.core.data.sampling import Sampling
+from temporian.core.operators import base
+from temporian.core.data.dtype import DType
+from temporian.proto import core_pb2 as pb
+
+
+def save(
+    inputs: Optional[graph.MultipleNodeArg],
+    outputs: graph.MultipleNodeArg,
+    path: str,
+) -> None:
+    """Saves the graph between `inputs` and `outputs` to a file.
+
+    Usage example:
+        ```python
+        a = t.input_node(...)
+        b = t.sma(a, window_length=7.0)
+        t.save(inputs={"io_a": a}, outputs={"io_b": b}, path="graph.tem")
+
+        inputs, outputs = t.load(path="graph.tem")
+        print(t.evaluate(
+            query=outputs["io_b"],
+            input_data{inputs["io_a"]: pandas.DataFrame(...)}
+        ))
+        ```
+
+    Args:
+        inputs: Input nodes. If None, the inputs is inferred. In this case,
+            input nodes have to be named.
+        outputs: Output nodes.
+        path: File path to save to.
+    """
+
+    # TODO: Add support for compressed / binary serialization.
+
+    if inputs is not None:
+        inputs = graph.normalize_multiple_node_arg(inputs)
+
+    outputs = graph.normalize_multiple_node_arg(outputs)
+
+    g = graph.infer_graph(inputs=inputs, outputs=outputs)
+    proto = serialize(g)
+    with open(path, "w") as f:
+        f.write(text_format.MessageToString(proto))
+
+
+def load(
+    path: str, squeeze: bool = False
+) -> Tuple[Dict[str, Node], Dict[str, Node]]:
+    """Loads a graph from a file.
+
+    Args:
+        path: File path to load from.
+        squeeze: If true, and if the input/output contains a single node,
+            returns a node (instead of a dictionary of nodes).
+
+    Returns:
+        Input and output nodes.
+    """
+
+    with open(path, "r") as f:
+        proto = text_format.Parse(f.read(), pb.Graph())
+    g = unserialize(proto)
+
+    inputs = g.inputs
+    outputs = g.outputs
+
+    if squeeze and len(inputs) == 1:
+        inputs = list(inputs.values())[0]
+
+    if squeeze and len(outputs) == 1:
+        outputs = list(outputs.values())[0]
+
+    return inputs, outputs
+
+
+def serialize(src: graph.Graph) -> pb.Graph:
+    """Serializes a graph into a protobuffer."""
+
+    return pb.Graph(
+        operators=[_serialize_operator(o) for o in src.operators],
+        nodes=[_serialize_node(e) for e in src.nodes],
+        features=[_serialize_feature(f) for f in src.features],
+        samplings=[_serialize_sampling(s) for s in src.samplings],
+        inputs=[_serialize_io_signature(k, e) for k, e in src.inputs.items()],
+        outputs=[_serialize_io_signature(k, e) for k, e in src.outputs.items()],
+    )
+
+
+def unserialize(src: pb.Graph) -> graph.Graph:
+    """Unserializes a protobuffer into a graph."""
+
+    # Decode the components.
+    # All the fields except for the "creator" ones are set.
+    samplings = {s.id: _unserialize_sampling(s) for s in src.samplings}
+    features = {f.id: _unserialize_feature(f, samplings) for f in src.features}
+    nodes = {e.id: _unserialize_node(e, samplings, features) for e in src.nodes}
+    operators = {o.id: _unserialize_operator(o, nodes) for o in src.operators}
+
+    # Set the creator fields.
+    def get_creator(op_id: str) -> base.Operator:
+        if op_id not in operators:
+            raise ValueError(f"Non existing creator operator {op_id}")
+        return operators[op_id]
+
+    for src_node in src.nodes:
+        if src_node.creator_operator_id:
+            nodes[src_node.id].creator = get_creator(
+                src_node.creator_operator_id
+            )
+    for src_feature in src.features:
+        if src_feature.creator_operator_id:
+            features[src_feature.id].creator = get_creator(
+                src_feature.creator_operator_id
+            )
+    for src_sampling in src.samplings:
+        if src_sampling.creator_operator_id:
+            samplings[src_sampling.id].creator = get_creator(
+                src_sampling.creator_operator_id
+            )
+
+    # Copy extracted items.
+    g = graph.Graph()
+    for sampling in samplings.values():
+        g.samplings.add(sampling)
+    for node in nodes.values():
+        g.nodes.add(node)
+    for feature in features.values():
+        g.features.add(feature)
+    for operator in operators.values():
+        g.operators.add(operator)
+
+    # IO Signature
+    def get_node(node_id: str) -> Node:
+        if node_id not in nodes:
+            raise ValueError(f"Non existing node {node_id}")
+        return nodes[node_id]
+
+    for item in src.inputs:
+        g.inputs[item.key] = get_node(item.node_id)
+
+    for item in src.outputs:
+        g.outputs[item.key] = get_node(item.node_id)
+
+    return g
+
+
+def _identifier(item: Any) -> str:
+    """Creates a unique identifier for an object within a graph."""
+    if item is None:
+        raise ValueError("Cannot get id of None")
+    return str(id(item))
+
+
+def all_identifiers(collection: Any) -> Set[str]:
+    """Builds the set of identifiers of a collections of nodes/features/..."""
+    return {_identifier(x) for x in collection}
+
+
+def _serialize_operator(src: base.Operator) -> pb.Operator:
+    return pb.Operator(
+        id=_identifier(src),
+        operator_def_key=src.definition().key,
+        inputs=[
+            pb.Operator.NodeArgument(key=k, node_id=_identifier(v))
+            for k, v in src.inputs.items()
+        ],
+        outputs=[
+            pb.Operator.NodeArgument(key=k, node_id=_identifier(v))
+            for k, v in src.outputs.items()
+        ],
+        attributes=[
+            _attribute_to_proto(k, v) for k, v in src.attributes.items()
+        ],
+    )
+
+
+def _unserialize_operator(
+    src: pb.Operator, nodes: Dict[str, Node]
+) -> base.Operator:
+    operator_class = operator_lib.get_operator_class(src.operator_def_key)
+
+    def get_node(key):
+        if key not in nodes:
+            raise ValueError(f"Non existing node {key}")
+        return nodes[key]
+
+    input_args = {x.key: get_node(x.node_id) for x in src.inputs}
+    output_args = {x.key: get_node(x.node_id) for x in src.outputs}
+    attribute_args = {x.key: _attribute_from_proto(x) for x in src.attributes}
+
+    # We construct the operator.
+    op: base.Operator = operator_class(**input_args, **attribute_args)
+
+    # Check that the operator signature matches the expected one.
+    if op.inputs.keys() != input_args.keys():
+        raise ValueError(
+            f"Restoring the operator {src.operator_def_key} lead "
+            "to an unexpected input signature. "
+            f"Expected: {input_args.keys()} Effective: {op.inputs.keys()}"
+        )
+
+    if op.outputs.keys() != output_args.keys():
+        raise ValueError(
+            f"Restoring the operator {src.operator_def_key} lead "
+            "to an unexpected output signature. "
+            f"Expected: {output_args.keys()} Effective: {op.outputs.keys()}"
+        )
+
+    if op.attributes.keys() != attribute_args.keys():
+        raise ValueError(
+            f"Restoring the operator {src.operator_def_key} lead to an"
+            " unexpected attributes signature. Expected:"
+            f" {attribute_args.keys()} Effective: {op.attributes.keys()}"
+        )
+    # TODO: Deep check of equality of the inputs / outputs / attributes
+
+    # Override the inputs / outputs / attributes
+    op.inputs = input_args
+    op.outputs = output_args
+    op.attributes = attribute_args
+    return op
+
+
+def _serialize_node(src: Node) -> pb.Node:
+    return pb.Node(
+        id=_identifier(src),
+        sampling_id=_identifier(src.sampling),
+        feature_ids=[_identifier(f) for f in src.features],
+        name=src.name,
+        creator_operator_id=(
+            _identifier(src.creator) if src.creator is not None else None
+        ),
+    )
+
+
+def _unserialize_node(
+    src: pb.Node, samplings: Dict[str, Sampling], features: Dict[str, Feature]
+) -> Node:
+    if src.sampling_id not in samplings:
+        raise ValueError(f"Non existing sampling {src.sampling_id} in {src}")
+
+    def get_feature(key):
+        if key not in features:
+            raise ValueError(f"Non existing feature {key}")
+        return features[key]
+
+    return Node(
+        sampling=samplings[src.sampling_id],
+        features=[get_feature(f) for f in src.feature_ids],
+        name=src.name,
+        creator=None,
+    )
+
+
+def _serialize_feature(src: Feature) -> pb.Feature:
+    return pb.Feature(
+        id=_identifier(src),
+        name=src.name,
+        dtype=_serialize_dtype(src.dtype),
+        sampling_id=_identifier(src.sampling),
+        creator_operator_id=(
+            _identifier(src.creator) if src.creator is not None else None
+        ),
+    )
+
+
+def _unserialize_feature(
+    src: pb.Feature, samplings: Dict[str, Sampling]
+) -> Feature:
+    if src.sampling_id not in samplings:
+        raise ValueError(f"Non existing sampling {src.sampling_id} in {src}")
+
+    return Feature(
+        name=src.name,
+        dtype=_unserialize_dtype(src.dtype),
+        sampling=samplings[src.sampling_id],
+        creator=None,
+    )
+
+
+def _serialize_sampling(src: Sampling) -> pb.Sampling:
+    return pb.Sampling(
+        id=_identifier(src),
+        index=pb.Index(
+            levels=[
+                pb.Index.IndexLevel(name=name, dtype=_serialize_dtype(dtype))
+                for name, dtype in zip(src.index.names, src.index.dtypes)
+            ]
+        ),
+        creator_operator_id=(
+            _identifier(src.creator) if src.creator is not None else None
+        ),
+        is_unix_timestamp=src.is_unix_timestamp,
+    )
+
+
+def _unserialize_sampling(src: pb.Sampling) -> Sampling:
+    return Sampling(
+        index_levels=[
+            (index_level.name, _unserialize_dtype(index_level.dtype))
+            for index_level in src.index.levels
+        ],
+        creator=None,
+        is_unix_timestamp=src.is_unix_timestamp,
+    )
+
+
+def _serialize_dtype(dtype) -> pb.DType:
+    if dtype not in DTYPE_MAPPING:
+        raise ValueError(f"Non supported type {dtype}")
+    return DTYPE_MAPPING[dtype]
+
+
+def _unserialize_dtype(dtype: pb.DType):
+    if dtype not in INV_DTYPE_MAPPING:
+        raise ValueError(f"Non supported type {dtype}")
+    return INV_DTYPE_MAPPING[dtype]
+
+
+DTYPE_MAPPING = {
+    DType.FLOAT64: pb.DType.FLOAT64,
+    DType.FLOAT32: pb.DType.FLOAT32,
+    DType.INT64: pb.DType.INT64,
+    DType.INT32: pb.DType.INT32,
+    DType.BOOLEAN: pb.DType.BOOLEAN,
+    DType.STRING: pb.DType.STRING,
+}
+INV_DTYPE_MAPPING = {v: k for k, v in DTYPE_MAPPING.items()}
+
+
+def _attribute_to_proto(
+    key: str, value: base.AttributeType
+) -> pb.Operator.Attribute:
+    if isinstance(value, str):
+        return pb.Operator.Attribute(key=key, str=value)
+    if isinstance(value, bool):
+        # NOTE: Check this before int (isinstance(False, int) is also True)
+        return pb.Operator.Attribute(key=key, boolean=value)
+    if isinstance(value, int):
+        return pb.Operator.Attribute(key=key, integer_64=value)
+    if isinstance(value, float):
+        return pb.Operator.Attribute(key=key, float_64=value)
+    # list of strings
+    if isinstance(value, list) and all(isinstance(val, str) for val in value):
+        return pb.Operator.Attribute(
+            key=key, list_str=pb.Operator.Attribute.ListString(value=value)
+        )
+    # map<str, str>
+    if (
+        isinstance(value, Mapping)
+        and all(isinstance(key, str) for key in value.keys())
+        and all(isinstance(val, str) for val in value.values())
+    ):
+        return pb.Operator.Attribute(
+            key=key, map_str_str=pb.Operator.Attribute.MapStrStr(value=value)
+        )
+    raise ValueError(
+        f"Non supported type {type(value)} for attribute {key}={value}"
+    )
+
+
+def _attribute_from_proto(src: pb.Operator.Attribute) -> base.AttributeType:
+    if src.HasField("integer_64"):
+        return src.integer_64
+    if src.HasField("str"):
+        return src.str
+    if src.HasField("float_64"):
+        return src.float_64
+    if src.HasField("list_str"):
+        return list(src.list_str.value)
+    if src.HasField("boolean"):
+        return bool(src.boolean)
+    if src.HasField("map_str_str"):
+        return dict(src.map_str_str.value)
+    raise ValueError(f"Non supported proto attribute {src}")
+
+
+def _serialize_io_signature(key: str, node: Node):
+    return pb.IOSignature(
+        key=key,
+        node_id=_identifier(node),
+    )