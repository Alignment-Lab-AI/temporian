# Copyright 2021 Google LLC.
#
# Licensed under the Apache License, Version 2.0 (the "License");
# you may not use this file except in compliance with the License.
# You may obtain a copy of the License at
#
#     https://www.apache.org/licenses/LICENSE-2.0
#
# Unless required by applicable law or agreed to in writing, software
# distributed under the License is distributed on an "AS IS" BASIS,
# WITHOUT WARRANTIES OR CONDITIONS OF ANY KIND, either express or implied.
# See the License for the specific language governing permissions and
# limitations under the License.

"""An event is a collection (possibly empty) of timesampled feature values."""

from __future__ import annotations
from typing import Dict, List, Optional, Tuple, TYPE_CHECKING

from temporian.core.data import dtype as dtype_lib
from temporian.core.data.feature import Feature
from temporian.core.data.sampling import Sampling
from temporian.core.data.sampling import IndexDtypes
from temporian.utils import string

if TYPE_CHECKING:
    from temporian.core.operators.base import Operator


class Event(object):
    def __init__(
        self,
        features: List[Feature],
        sampling: Sampling,
        name: Optional[str] = None,
        creator: Optional[Operator] = None,
    ):
        self._features = features
        self._sampling = sampling
        self._creator = creator
        self._name = name

    def __getitem__(self, feature_names: List[str]) -> Event:
        # import select operator
        from temporian.core.operators.select import select

        # return select output
        return select(self, feature_names)

    def __repr__(self) -> str:
        features_print = "\n".join(
            [string.indent(repr(feature)) for feature in self._features]
        )
        return (
            "features:\n"
            f"{features_print}\n"
            f"sampling: {self._sampling},\n"
            f"name: {self._name},\n"
            f"creator: {self._creator},\n"
            f"id:{id(self)}\n"
        )

    def __add__(self, other):
        from temporian.core.operators.arithmetic import add

        return add(event_1=self, event_2=other)

    def __sub__(self, other):
        from temporian.core.operators.arithmetic import subtract

        return subtract(event_1=self, event_2=other)

    def __mul__(self, other):
        from temporian.core.operators.arithmetic import multiply

        return multiply(event_1=self, event_2=other)

    def __truediv__(self, other):
        from temporian.core.operators.arithmetic import divide

        return divide(numerator=self, denominator=other)

<<<<<<< HEAD
    def __floordiv__(self, other):
        from temporian.core.operators.arithmetic import floordiv

        return floordiv(numerator=self, denominator=other)

    def sampling(self):
=======
    @property
    def sampling(self) -> Sampling:
>>>>>>> 5e4f5eac
        return self._sampling

    @property
    def features(self) -> List[Feature]:
        return self._features

    @property
    def feature_names(self) -> List[str]:
        return [feature.name for feature in self._features]

    @property
    def dtypes(self) -> Dict[str, dtype_lib.DType]:
        return {feature.name: feature.dtype for feature in self._features}

    @property
    def name(self) -> str:
        return self._name

    @property
    def creator(self) -> Optional[Operator]:
        return self._creator

    @name.setter
    def name(self, name: str):
        self._name = name

    @creator.setter
    def creator(self, creator: Optional[Operator]):
        self._creator = creator


def input_event(
    features: List[Feature],
    index: List[Tuple[str, IndexDtypes]] = [],
    name: Optional[str] = None,
    sampling: Optional[Sampling] = None,
) -> Event:
    if sampling is None:
        sampling = Sampling(index=index, creator=None)

    for feature in features:
        if feature.sampling is not None:
            raise ValueError(
                "Cannot call input_event on already linked features."
            )
        feature.sampling = sampling

    return Event(
        features=features,
        sampling=sampling,
        name=name,
        creator=None,
    )<|MERGE_RESOLUTION|>--- conflicted
+++ resolved
@@ -80,17 +80,13 @@
 
         return divide(numerator=self, denominator=other)
 
-<<<<<<< HEAD
     def __floordiv__(self, other):
         from temporian.core.operators.arithmetic import floordiv
 
         return floordiv(numerator=self, denominator=other)
 
-    def sampling(self):
-=======
     @property
     def sampling(self) -> Sampling:
->>>>>>> 5e4f5eac
         return self._sampling
 
     @property
